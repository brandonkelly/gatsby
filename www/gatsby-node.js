const Promise = require(`bluebird`)
const fetch = require(`node-fetch`)
const fs = require(`fs-extra`)
const startersRedirects = require(`./starter-redirects.json`)
<<<<<<< HEAD
const langs = require("./i18n.json")
const {
  generateComparisonPageSet,
} = require(`./src/utils/generate-comparison-page-set.js`)
const { localizedPath } = require(`./src/utils/i18n.js`)
=======
>>>>>>> 5d09434d
const yaml = require(`js-yaml`)
const redirects = yaml.load(fs.readFileSync(`./redirects.yaml`))

const docs = require(`./src/utils/node/docs.js`)
const showcase = require(`./src/utils/node/showcase.js`)
const starters = require(`./src/utils/node/starters.js`)
const creators = require(`./src/utils/node/creators.js`)
const packages = require(`./src/utils/node/packages.js`)
const features = require(`./src/utils/node/features.js`)
const sections = [docs, showcase, starters, creators, packages, features]

exports.createPages = async helpers => {
  const { actions } = helpers
  const { createRedirect } = actions

  redirects.forEach(redirect => {
    createRedirect({ isPermanent: true, ...redirect })
  })

  Object.entries(startersRedirects).forEach(([fromSlug, toSlug]) => {
    createRedirect({
      fromPath: `/starters${fromSlug}`,
      toPath: `/starters${toSlug}`,
      isPermanent: true,
    })
  })

<<<<<<< HEAD
  return new Promise((resolve, reject) => {
    const docsTemplate = path.resolve(`src/templates/template-docs-markdown.js`)
    const apiTemplate = path.resolve(`src/templates/template-api-markdown.js`)
    const blogPostTemplate = path.resolve(`src/templates/template-blog-post.js`)
    const blogListTemplate = path.resolve(`src/templates/template-blog-list.js`)
    const tagTemplate = path.resolve(`src/templates/tags.js`)
    const contributorPageTemplate = path.resolve(
      `src/templates/template-contributor-page.js`
    )
    const localPackageTemplate = path.resolve(
      `src/templates/template-docs-local-packages.js`
    )
    const remotePackageTemplate = path.resolve(
      `src/templates/template-docs-remote-packages.js`
    )
    const showcaseTemplate = path.resolve(
      `src/templates/template-showcase-details.js`
    )
    const creatorPageTemplate = path.resolve(
      `src/templates/template-creator-details.js`
    )
    const featureComparisonPageTemplate = path.resolve(
      `src/templates/template-feature-comparison.js`
    )

    // Query for markdown nodes to use in creating pages.
    graphql(`
      query {
        allMdx(
          sort: { order: DESC, fields: [frontmatter___date, fields___slug] }
          limit: 10000
          filter: { fileAbsolutePath: { ne: null } }
        ) {
          edges {
            node {
              fields {
                slug
                locale
                package
                released
              }
              frontmatter {
                title
                draft
                canonicalLink
                publishedAt
                issue
                tags
                jsdoc
                apiCalls
              }
            }
          }
        }
        allAuthorYaml {
          edges {
            node {
              fields {
                slug
              }
            }
          }
        }
        allCreatorsYaml {
          edges {
            node {
              name
              fields {
                slug
              }
            }
          }
        }
        allSitesYaml(filter: { main_url: { ne: null } }) {
          edges {
            node {
              main_url
              fields {
                slug
                hasScreenshot
              }
            }
          }
        }
        allStartersYaml {
          edges {
            node {
              id
              fields {
                starterShowcase {
                  slug
                  stub
                }
                hasScreenshot
              }
              url
              repo
            }
          }
        }
        allNpmPackage {
          edges {
            node {
              id
              title
              slug
            }
          }
        }
      }
    `).then(result => {
      if (result.errors) {
        return reject(result.errors)
      }

      const blogPosts = _.filter(result.data.allMdx.edges, edge => {
        const slug = _.get(edge, `node.fields.slug`)
        const draft = _.get(edge, `node.frontmatter.draft`)
        if (!slug) return undefined

        if (_.includes(slug, `/blog/`) && !draft) {
          return edge
        }

        return undefined
      })

      const releasedBlogPosts = blogPosts.filter(post =>
        _.get(post, `node.fields.released`)
      )

      // Create blog-list pages.
      const postsPerPage = 8
      const numPages = Math.ceil(releasedBlogPosts.length / postsPerPage)

      Array.from({
        length: numPages,
      }).forEach((_, i) => {
        createPage({
          path: i === 0 ? `/blog` : `/blog/page/${i + 1}`,
          component: slash(blogListTemplate),
          context: {
            limit: postsPerPage,
            skip: i * postsPerPage,
            numPages,
            currentPage: i + 1,
          },
        })
      })

      // Create blog-post pages.
      blogPosts.forEach((edge, index) => {
        let next = index === 0 ? null : blogPosts[index - 1].node
        if (next && !_.get(next, `fields.released`)) next = null

        const prev =
          index === blogPosts.length - 1 ? null : blogPosts[index + 1].node

        createPage({
          path: `${edge.node.fields.slug}`, // required
          component: slash(blogPostTemplate),
          context: {
            slug: edge.node.fields.slug,
            prev,
            next,
          },
        })
      })

      const makeSlugTag = tag => _.kebabCase(tag.toLowerCase())

      // Collect all tags and group them by their kebab-case so that
      // hyphenated and spaced tags are treated the same. e.g
      // `case-study` -> [`case-study`, `case study`]. The hyphenated
      // version will be used for the slug, and the spaced version
      // will be used for human readability (see templates/tags)
      const tagGroups = _(releasedBlogPosts)
        .map(post => _.get(post, `node.frontmatter.tags`))
        .filter()
        .flatten()
        .uniq()
        .groupBy(makeSlugTag)

      tagGroups.forEach((tags, tagSlug) => {
        createPage({
          path: `/blog/tags/${tagSlug}/`,
          component: tagTemplate,
          context: {
            tags,
          },
        })
      })

      // Create starter pages.
      const starters = _.filter(result.data.allStartersYaml.edges, edge => {
        const slug = _.get(edge, `node.fields.starterShowcase.slug`)
        if (!slug) {
          return null
        } else if (!_.get(edge, `node.fields.hasScreenshot`)) {
          reporter.warn(
            `Starter showcase entry "${edge.node.repo}" seems offline. Skipping.`
          )
          return null
        } else {
          return edge
        }
      })

      const starterTemplate = path.resolve(
        `src/templates/template-starter-page.js`
      )

      starters.forEach((edge, index) => {
        createPage({
          path: `/starters${edge.node.fields.starterShowcase.slug}`,
          component: slash(starterTemplate),
          context: {
            slug: edge.node.fields.starterShowcase.slug,
            stub: edge.node.fields.starterShowcase.stub,
          },
        })
      })

      // Create contributor pages.
      result.data.allAuthorYaml.edges.forEach(edge => {
        createPage({
          path: `${edge.node.fields.slug}`,
          component: slash(contributorPageTemplate),
          context: {
            slug: edge.node.fields.slug,
          },
        })
      })

      result.data.allCreatorsYaml.edges.forEach(edge => {
        if (!edge.node.fields) return
        if (!edge.node.fields.slug) return
        createPage({
          path: `${edge.node.fields.slug}`,
          component: slash(creatorPageTemplate),
          context: {
            slug: edge.node.fields.slug,
            name: edge.node.name,
          },
        })
      })

      result.data.allSitesYaml.edges.forEach(edge => {
        if (!edge.node.fields) return
        if (!edge.node.fields.slug) return
        if (!edge.node.fields.hasScreenshot) {
          reporter.warn(
            `Site showcase entry "${edge.node.main_url}" seems offline. Skipping.`
          )
          return
        }
        createPage({
          path: `${edge.node.fields.slug}`,
          component: slash(showcaseTemplate),
          context: {
            slug: edge.node.fields.slug,
          },
        })
      })

      // Create docs pages.
      const docPages = result.data.allMdx.edges
      docPages.forEach(({ node }) => {
        const slug = _.get(node, `fields.slug`)
        const locale = _.get(node, `fields.locale`)
        if (!slug) return

        if (!_.includes(slug, `/blog/`)) {
          if (node.frontmatter.jsdoc) {
            // API template
            createPage({
              path: localizedPath(locale, node.fields.slug),
              component: slash(apiTemplate),
              context: {
                slug: node.fields.slug,
                jsdoc: node.frontmatter.jsdoc,
                apiCalls: node.frontmatter.apiCalls,
              },
            })
          } else if (node.fields.package) {
            // Local package template
            createPage({
              path: `${node.fields.slug}`,
              component: slash(localPackageTemplate),
              context: {
                slug: node.fields.slug,
              },
            })
          } else {
            // Docs template
            createPage({
              path: localizedPath(locale, node.fields.slug),
              component: slash(docsTemplate),
              context: {
                slug: node.fields.slug,
                locale,
              },
            })
          }
        }
      })

      const allPackages = result.data.allNpmPackage.edges
      // Create package readme
      allPackages.forEach(edge => {
        if (_.includes(localPackagesArr, edge.node.title)) {
          createPage({
            path: edge.node.slug,
            component: slash(localPackageTemplate),
            context: {
              slug: edge.node.slug,
              id: edge.node.id,
            },
          })
        } else {
          createPage({
            path: edge.node.slug,
            component: slash(remotePackageTemplate),
            context: {
              slug: edge.node.slug,
              id: edge.node.id,
            },
          })
        }
      })

      // Create feature comparison pages
      const jamstackPages = generateComparisonPageSet(`jamstack`)
      const cmsPages = generateComparisonPageSet(`cms`)
      const comparisonPages = [...jamstackPages, ...cmsPages]
      for (const { path, options, featureType } of comparisonPages) {
        createPage({
          path,
          component: slash(featureComparisonPageTemplate),
          context: {
            options,
            featureType,
          },
        })
      }

      return resolve()
    })
  })
}

// Create slugs for files, set released status for blog posts.
exports.onCreateNode = ({ node, actions, getNode, reporter }) => {
  const { createNodeField } = actions
  let slug
  let locale
  let section
  if (node.internal.type === `File`) {
    const parsedFilePath = path.parse(node.relativePath)
    // TODO add locale data for non-MDX files
    if (node.sourceInstanceName === `docs`) {
      slug = docSlugFromPath(parsedFilePath)
    }
    if (slug) {
      createNodeField({ node, name: `slug`, value: slug })
    }
  } else if (
    [`MarkdownRemark`, `Mdx`].includes(node.internal.type) &&
    getNode(node.parent).internal.type === `File`
  ) {
    const fileNode = getNode(node.parent)
    const parsedFilePath = path.parse(fileNode.relativePath)
    // Add slugs for docs pages
    if (fileNode.sourceInstanceName === `docs`) {
      slug = docSlugFromPath(parsedFilePath)
      locale = "en"
      section = slug.split("/")[1]

      // Set released status and `published at` for blog posts.
      if (_.includes(parsedFilePath.dir, `blog`)) {
        let released = false
        const date = _.get(node, `frontmatter.date`)
        if (date) {
          released = moment.utc().isSameOrAfter(moment.utc(date))
        }
        createNodeField({ node, name: `released`, value: released })

        const canonicalLink = _.get(node, `frontmatter.canonicalLink`)
        const publishedAt = _.get(node, `frontmatter.publishedAt`)

        createNodeField({
          node,
          name: `publishedAt`,
          value: canonicalLink
            ? publishedAt || url.parse(canonicalLink).hostname
            : null,
        })
      }
    }

    for (let { code } of langs) {
      if (fileNode.sourceInstanceName === `docs-${code}`) {
        // have to remove the beginning "/docs" path because of the way
        // gatsby-source-filesystem and gatsby-source-git differ
        slug = docSlugFromPath(path.parse(fileNode.relativePath.substring(5)))
        section = slug.split("/")[1]
        locale = code
      }
    }

    // Add slugs for package READMEs.
    if (
      fileNode.sourceInstanceName === `packages` &&
      parsedFilePath.name === `README`
    ) {
      slug = `/packages/${parsedFilePath.dir}/`
      createNodeField({
        node,
        name: `title`,
        value: parsedFilePath.dir,
      })
      createNodeField({ node, name: `package`, value: true })
    }
    if (slug) {
      createNodeField({ node, name: `anchor`, value: slugToAnchor(slug) })
      createNodeField({ node, name: `slug`, value: slug })
    }
    if (locale) {
      createNodeField({ node, name: `locale`, value: locale })
    }
    if (section) {
      createNodeField({ node, name: 'section', value: section })
    }
  } else if (node.internal.type === `AuthorYaml`) {
    slug = `/contributors/${slugify(node.id, {
      lower: true,
    })}/`
    createNodeField({ node, name: `slug`, value: slug })
  } else if (node.internal.type === `SitesYaml` && node.main_url) {
    const parsed = url.parse(node.main_url)
    const cleaned = parsed.hostname + parsed.pathname
    slug = `/showcase/${slugify(cleaned)}`
    createNodeField({ node, name: `slug`, value: slug })

    // determine if screenshot is available
    const screenshotNode = node.children
      .map(childID => getNode(childID))
      .find(node => node.internal.type === `Screenshot`)

    createNodeField({ node, name: `hasScreenshot`, value: !!screenshotNode })
  } else if (node.internal.type === `NPMPackage`) {
    if (ecosystemFeaturedItems.plugins.includes(node.name)) {
      createNodeField({ node, name: `featured`, value: true })
    }
  } else if (node.internal.type === `StartersYaml` && node.repo) {
    // To develop on the starter showcase, you'll need a GitHub
    // personal access token. Check the `www` README for details.
    // Default fields are to avoid graphql errors.
    const { owner, name: repoStub } = parseGHUrl(node.repo)

    // mark if it's a featured starter
    if (ecosystemFeaturedItems.starters.includes(`/${owner}/${repoStub}/`)) {
      createNodeField({ node, name: `featured`, value: true })
    }

    const defaultFields = {
      slug: `/${owner}/${repoStub}/`,
      stub: repoStub,
      name: ``,
      description: ``,
      stars: 0,
      lastUpdated: ``,
      owner: ``,
      githubFullName: ``,
      gatsbyMajorVersion: [[`no data`, `0`]],
      allDependencies: [[`no data`, `0`]],
      gatsbyDependencies: [[`no data`, `0`]],
      miscDependencies: [[`no data`, `0`]],
    }

    // determine if screenshot is available
    const screenshotNode = node.children
      .map(childID => getNode(childID))
      .find(node => node.internal.type === `Screenshot`)

    createNodeField({ node, name: `hasScreenshot`, value: !!screenshotNode })

    if (!process.env.GITHUB_API_TOKEN) {
      return createNodeField({
        node,
        name: `starterShowcase`,
        value: {
          ...defaultFields,
        },
      })
    } else {
      return Promise.all([
        getpkgjson(node.repo),
        githubApiClient.request(`
            query {
              repository(owner:"${owner}", name:"${repoStub}") {
                name
                stargazers {
                  totalCount
                }
                createdAt
                pushedAt
                owner {
                  login
                }
                nameWithOwner
              }
            }
          `),
      ])
        .then(results => {
          const [pkgjson, githubData] = results
          const {
            stargazers: { totalCount: stars },
            pushedAt: lastUpdated,
            owner: { login: owner },
            name,
            nameWithOwner: githubFullName,
          } = githubData.repository

          const { dependencies = [], devDependencies = [] } = pkgjson
          const allDependencies = Object.entries(dependencies).concat(
            Object.entries(devDependencies)
          )

          const gatsbyMajorVersion = allDependencies
            .filter(([key, _]) => key === `gatsby`)
            .map(version => {
              let [gatsby, versionNum] = version
              if (versionNum === `latest` || versionNum === `next`) {
                return [gatsby, `2`]
              }
              return [gatsby, versionNum.replace(/\D/g, ``).charAt(0)]
            })

          // If a new field is added here, make sure a corresponding
          // change is made to "defaultFields" to not break DX
          const starterShowcaseFields = {
            slug: `/${owner}/${repoStub}/`,
            stub: repoStub,
            name,
            description: pkgjson.description,
            stars,
            lastUpdated,
            owner,
            githubFullName,
            gatsbyMajorVersion,
            allDependencies,
            gatsbyDependencies: allDependencies
              .filter(
                ([key, _]) => ![`gatsby-cli`, `gatsby-link`].includes(key) // remove stuff everyone has
              )
              .filter(([key, _]) => key.includes(`gatsby`)),
            miscDependencies: allDependencies.filter(
              ([key, _]) => !key.includes(`gatsby`)
            ),
          }
          createNodeField({
            node,
            name: `starterShowcase`,
            value: starterShowcaseFields,
          })
        })
        .catch(err => {
          reporter.panicOnBuild(
            `Error getting repo data for starter "${repoStub}":\n
            ${err.message}`
          )
        })
    }
  } else if (node.internal.type === `CreatorsYaml`) {
    // Creator pages
    const validTypes = {
      individual: `people`,
      agency: `agencies`,
      company: `companies`,
    }

    if (!validTypes[node.type]) {
      throw new Error(
        `Creators must have a type of “individual”, “agency”, or “company”, but invalid type “${node.type}” was provided for ${node.name}.`
      )
    }
    slug = `/creators/${validTypes[node.type]}/${slugify(node.name, {
      lower: true,
    })}`
    createNodeField({ node, name: `slug`, value: slug })
  }
  // end Creator pages
  return null
=======
  await Promise.all(sections.map(section => section.createPages(helpers)))
}

// Create slugs for files, set released status for blog posts.
exports.onCreateNode = helpers => {
  sections.forEach(section => section.onCreateNode(helpers))
>>>>>>> 5d09434d
}

exports.onPostBuild = () => {
  fs.copySync(
    `../docs/blog/2017-02-21-1-0-progress-update-where-came-from-where-going/gatsbygram.mp4`,
    `./public/gatsbygram.mp4`
  )
}

// XXX this should probably be a plugin or something.
exports.sourceNodes = async ({
  actions: { createTypes, createNode },
  createContentDigest,
  schema,
}) => {
  /*
   * NOTE: This _only_ defines the schema we currently query for. If anything in
   * the query at `src/pages/contributing/events.js` changes, we need to make
   * sure these types are updated as well.
   *
   * But why?! Why would I do something this fragile?
   *
   * Gather round, children, and I’ll tell you the tale of @jlengstorf being too
   * lazy to make upstream fixes...
   */
  const typeDefs = `
    type Airtable implements Node {
      id: ID!
      data: AirtableData
    }

    type SitesYaml implements Node {
      title: String!
      main_url: String!
      url: String!
      source_url: String
      featured: Boolean
      categories: [String]!
      built_by: String
      built_by_url: String
      description: String
      screenshotFile: Screenshot # added by gatsby-transformer-screenshot
    }

    type StartersYaml implements Node {
      url: String!
      repo: String!
      description: String
      tags: [String!]
      features: [String!]
      screenshotFile: Screenshot # added by gatsby-transformer-screenshot
    }

    type AirtableData @dontInfer {
      name: String @proxy(from: "Name_of_Event")
      organizerFirstName: String @proxy(from: "Organizer_Name")
      organizerLastName: String @proxy(from: "Organizer's_Last_Name")
      date: Date @dateformat @proxy(from: "Date_of_Event")
      location: String @proxy(from: "Location_of_Event")
      url: String @proxy(from: "Event_URL_(if_applicable)")
      type: String @proxy(from: "What_type_of_event_is_this?")
      hasGatsbyTeamSpeaker: Boolean @proxy(from: "Gatsby_Speaker_Approved")
      approved: Boolean @proxy(from: "Approved_for_posting_on_event_page")
    }
  `

  createTypes(typeDefs)

  // get data from GitHub API at build time
  const result = await fetch(`https://api.github.com/repos/gatsbyjs/gatsby`)
  const resultData = await result.json()
  // create node for build time data example in the docs
  createNode({
    nameWithOwner: resultData.full_name,
    url: resultData.html_url,
    // required fields
    id: `example-build-time-data`,
    parent: null,
    children: [],
    internal: {
      type: `Example`,
      contentDigest: createContentDigest(resultData),
    },
  })
}

exports.onCreateWebpackConfig = ({ actions, plugins }) => {
  const currentCommitSHA = require(`child_process`)
    .execSync(`git rev-parse HEAD`, {
      encoding: `utf-8`,
    })
    .trim()

  actions.setWebpackConfig({
    plugins: [
      plugins.define({
        "process.env.COMMIT_SHA": JSON.stringify(currentCommitSHA),
      }),
    ],
  })
}

// Patch `DocumentationJs` type to handle custom `@availableIn` jsdoc tag
exports.createResolvers = ({ createResolvers }) => {
  createResolvers({
    DocumentationJs: {
      availableIn: {
        type: `[String]`,
        resolve(source) {
          const { tags } = source
          if (!tags || !tags.length) {
            return []
          }

          const availableIn = tags.find(tag => tag.title === `availableIn`)
          if (availableIn) {
            return availableIn.description
              .split(`\n`)[0]
              .replace(/[[\]]/g, ``)
              .split(`,`)
              .map(api => api.trim())
          }

          return []
        },
      },
    },
  })
}<|MERGE_RESOLUTION|>--- conflicted
+++ resolved
@@ -2,14 +2,6 @@
 const fetch = require(`node-fetch`)
 const fs = require(`fs-extra`)
 const startersRedirects = require(`./starter-redirects.json`)
-<<<<<<< HEAD
-const langs = require("./i18n.json")
-const {
-  generateComparisonPageSet,
-} = require(`./src/utils/generate-comparison-page-set.js`)
-const { localizedPath } = require(`./src/utils/i18n.js`)
-=======
->>>>>>> 5d09434d
 const yaml = require(`js-yaml`)
 const redirects = yaml.load(fs.readFileSync(`./redirects.yaml`))
 
@@ -37,610 +29,12 @@
     })
   })
 
-<<<<<<< HEAD
-  return new Promise((resolve, reject) => {
-    const docsTemplate = path.resolve(`src/templates/template-docs-markdown.js`)
-    const apiTemplate = path.resolve(`src/templates/template-api-markdown.js`)
-    const blogPostTemplate = path.resolve(`src/templates/template-blog-post.js`)
-    const blogListTemplate = path.resolve(`src/templates/template-blog-list.js`)
-    const tagTemplate = path.resolve(`src/templates/tags.js`)
-    const contributorPageTemplate = path.resolve(
-      `src/templates/template-contributor-page.js`
-    )
-    const localPackageTemplate = path.resolve(
-      `src/templates/template-docs-local-packages.js`
-    )
-    const remotePackageTemplate = path.resolve(
-      `src/templates/template-docs-remote-packages.js`
-    )
-    const showcaseTemplate = path.resolve(
-      `src/templates/template-showcase-details.js`
-    )
-    const creatorPageTemplate = path.resolve(
-      `src/templates/template-creator-details.js`
-    )
-    const featureComparisonPageTemplate = path.resolve(
-      `src/templates/template-feature-comparison.js`
-    )
-
-    // Query for markdown nodes to use in creating pages.
-    graphql(`
-      query {
-        allMdx(
-          sort: { order: DESC, fields: [frontmatter___date, fields___slug] }
-          limit: 10000
-          filter: { fileAbsolutePath: { ne: null } }
-        ) {
-          edges {
-            node {
-              fields {
-                slug
-                locale
-                package
-                released
-              }
-              frontmatter {
-                title
-                draft
-                canonicalLink
-                publishedAt
-                issue
-                tags
-                jsdoc
-                apiCalls
-              }
-            }
-          }
-        }
-        allAuthorYaml {
-          edges {
-            node {
-              fields {
-                slug
-              }
-            }
-          }
-        }
-        allCreatorsYaml {
-          edges {
-            node {
-              name
-              fields {
-                slug
-              }
-            }
-          }
-        }
-        allSitesYaml(filter: { main_url: { ne: null } }) {
-          edges {
-            node {
-              main_url
-              fields {
-                slug
-                hasScreenshot
-              }
-            }
-          }
-        }
-        allStartersYaml {
-          edges {
-            node {
-              id
-              fields {
-                starterShowcase {
-                  slug
-                  stub
-                }
-                hasScreenshot
-              }
-              url
-              repo
-            }
-          }
-        }
-        allNpmPackage {
-          edges {
-            node {
-              id
-              title
-              slug
-            }
-          }
-        }
-      }
-    `).then(result => {
-      if (result.errors) {
-        return reject(result.errors)
-      }
-
-      const blogPosts = _.filter(result.data.allMdx.edges, edge => {
-        const slug = _.get(edge, `node.fields.slug`)
-        const draft = _.get(edge, `node.frontmatter.draft`)
-        if (!slug) return undefined
-
-        if (_.includes(slug, `/blog/`) && !draft) {
-          return edge
-        }
-
-        return undefined
-      })
-
-      const releasedBlogPosts = blogPosts.filter(post =>
-        _.get(post, `node.fields.released`)
-      )
-
-      // Create blog-list pages.
-      const postsPerPage = 8
-      const numPages = Math.ceil(releasedBlogPosts.length / postsPerPage)
-
-      Array.from({
-        length: numPages,
-      }).forEach((_, i) => {
-        createPage({
-          path: i === 0 ? `/blog` : `/blog/page/${i + 1}`,
-          component: slash(blogListTemplate),
-          context: {
-            limit: postsPerPage,
-            skip: i * postsPerPage,
-            numPages,
-            currentPage: i + 1,
-          },
-        })
-      })
-
-      // Create blog-post pages.
-      blogPosts.forEach((edge, index) => {
-        let next = index === 0 ? null : blogPosts[index - 1].node
-        if (next && !_.get(next, `fields.released`)) next = null
-
-        const prev =
-          index === blogPosts.length - 1 ? null : blogPosts[index + 1].node
-
-        createPage({
-          path: `${edge.node.fields.slug}`, // required
-          component: slash(blogPostTemplate),
-          context: {
-            slug: edge.node.fields.slug,
-            prev,
-            next,
-          },
-        })
-      })
-
-      const makeSlugTag = tag => _.kebabCase(tag.toLowerCase())
-
-      // Collect all tags and group them by their kebab-case so that
-      // hyphenated and spaced tags are treated the same. e.g
-      // `case-study` -> [`case-study`, `case study`]. The hyphenated
-      // version will be used for the slug, and the spaced version
-      // will be used for human readability (see templates/tags)
-      const tagGroups = _(releasedBlogPosts)
-        .map(post => _.get(post, `node.frontmatter.tags`))
-        .filter()
-        .flatten()
-        .uniq()
-        .groupBy(makeSlugTag)
-
-      tagGroups.forEach((tags, tagSlug) => {
-        createPage({
-          path: `/blog/tags/${tagSlug}/`,
-          component: tagTemplate,
-          context: {
-            tags,
-          },
-        })
-      })
-
-      // Create starter pages.
-      const starters = _.filter(result.data.allStartersYaml.edges, edge => {
-        const slug = _.get(edge, `node.fields.starterShowcase.slug`)
-        if (!slug) {
-          return null
-        } else if (!_.get(edge, `node.fields.hasScreenshot`)) {
-          reporter.warn(
-            `Starter showcase entry "${edge.node.repo}" seems offline. Skipping.`
-          )
-          return null
-        } else {
-          return edge
-        }
-      })
-
-      const starterTemplate = path.resolve(
-        `src/templates/template-starter-page.js`
-      )
-
-      starters.forEach((edge, index) => {
-        createPage({
-          path: `/starters${edge.node.fields.starterShowcase.slug}`,
-          component: slash(starterTemplate),
-          context: {
-            slug: edge.node.fields.starterShowcase.slug,
-            stub: edge.node.fields.starterShowcase.stub,
-          },
-        })
-      })
-
-      // Create contributor pages.
-      result.data.allAuthorYaml.edges.forEach(edge => {
-        createPage({
-          path: `${edge.node.fields.slug}`,
-          component: slash(contributorPageTemplate),
-          context: {
-            slug: edge.node.fields.slug,
-          },
-        })
-      })
-
-      result.data.allCreatorsYaml.edges.forEach(edge => {
-        if (!edge.node.fields) return
-        if (!edge.node.fields.slug) return
-        createPage({
-          path: `${edge.node.fields.slug}`,
-          component: slash(creatorPageTemplate),
-          context: {
-            slug: edge.node.fields.slug,
-            name: edge.node.name,
-          },
-        })
-      })
-
-      result.data.allSitesYaml.edges.forEach(edge => {
-        if (!edge.node.fields) return
-        if (!edge.node.fields.slug) return
-        if (!edge.node.fields.hasScreenshot) {
-          reporter.warn(
-            `Site showcase entry "${edge.node.main_url}" seems offline. Skipping.`
-          )
-          return
-        }
-        createPage({
-          path: `${edge.node.fields.slug}`,
-          component: slash(showcaseTemplate),
-          context: {
-            slug: edge.node.fields.slug,
-          },
-        })
-      })
-
-      // Create docs pages.
-      const docPages = result.data.allMdx.edges
-      docPages.forEach(({ node }) => {
-        const slug = _.get(node, `fields.slug`)
-        const locale = _.get(node, `fields.locale`)
-        if (!slug) return
-
-        if (!_.includes(slug, `/blog/`)) {
-          if (node.frontmatter.jsdoc) {
-            // API template
-            createPage({
-              path: localizedPath(locale, node.fields.slug),
-              component: slash(apiTemplate),
-              context: {
-                slug: node.fields.slug,
-                jsdoc: node.frontmatter.jsdoc,
-                apiCalls: node.frontmatter.apiCalls,
-              },
-            })
-          } else if (node.fields.package) {
-            // Local package template
-            createPage({
-              path: `${node.fields.slug}`,
-              component: slash(localPackageTemplate),
-              context: {
-                slug: node.fields.slug,
-              },
-            })
-          } else {
-            // Docs template
-            createPage({
-              path: localizedPath(locale, node.fields.slug),
-              component: slash(docsTemplate),
-              context: {
-                slug: node.fields.slug,
-                locale,
-              },
-            })
-          }
-        }
-      })
-
-      const allPackages = result.data.allNpmPackage.edges
-      // Create package readme
-      allPackages.forEach(edge => {
-        if (_.includes(localPackagesArr, edge.node.title)) {
-          createPage({
-            path: edge.node.slug,
-            component: slash(localPackageTemplate),
-            context: {
-              slug: edge.node.slug,
-              id: edge.node.id,
-            },
-          })
-        } else {
-          createPage({
-            path: edge.node.slug,
-            component: slash(remotePackageTemplate),
-            context: {
-              slug: edge.node.slug,
-              id: edge.node.id,
-            },
-          })
-        }
-      })
-
-      // Create feature comparison pages
-      const jamstackPages = generateComparisonPageSet(`jamstack`)
-      const cmsPages = generateComparisonPageSet(`cms`)
-      const comparisonPages = [...jamstackPages, ...cmsPages]
-      for (const { path, options, featureType } of comparisonPages) {
-        createPage({
-          path,
-          component: slash(featureComparisonPageTemplate),
-          context: {
-            options,
-            featureType,
-          },
-        })
-      }
-
-      return resolve()
-    })
-  })
-}
-
-// Create slugs for files, set released status for blog posts.
-exports.onCreateNode = ({ node, actions, getNode, reporter }) => {
-  const { createNodeField } = actions
-  let slug
-  let locale
-  let section
-  if (node.internal.type === `File`) {
-    const parsedFilePath = path.parse(node.relativePath)
-    // TODO add locale data for non-MDX files
-    if (node.sourceInstanceName === `docs`) {
-      slug = docSlugFromPath(parsedFilePath)
-    }
-    if (slug) {
-      createNodeField({ node, name: `slug`, value: slug })
-    }
-  } else if (
-    [`MarkdownRemark`, `Mdx`].includes(node.internal.type) &&
-    getNode(node.parent).internal.type === `File`
-  ) {
-    const fileNode = getNode(node.parent)
-    const parsedFilePath = path.parse(fileNode.relativePath)
-    // Add slugs for docs pages
-    if (fileNode.sourceInstanceName === `docs`) {
-      slug = docSlugFromPath(parsedFilePath)
-      locale = "en"
-      section = slug.split("/")[1]
-
-      // Set released status and `published at` for blog posts.
-      if (_.includes(parsedFilePath.dir, `blog`)) {
-        let released = false
-        const date = _.get(node, `frontmatter.date`)
-        if (date) {
-          released = moment.utc().isSameOrAfter(moment.utc(date))
-        }
-        createNodeField({ node, name: `released`, value: released })
-
-        const canonicalLink = _.get(node, `frontmatter.canonicalLink`)
-        const publishedAt = _.get(node, `frontmatter.publishedAt`)
-
-        createNodeField({
-          node,
-          name: `publishedAt`,
-          value: canonicalLink
-            ? publishedAt || url.parse(canonicalLink).hostname
-            : null,
-        })
-      }
-    }
-
-    for (let { code } of langs) {
-      if (fileNode.sourceInstanceName === `docs-${code}`) {
-        // have to remove the beginning "/docs" path because of the way
-        // gatsby-source-filesystem and gatsby-source-git differ
-        slug = docSlugFromPath(path.parse(fileNode.relativePath.substring(5)))
-        section = slug.split("/")[1]
-        locale = code
-      }
-    }
-
-    // Add slugs for package READMEs.
-    if (
-      fileNode.sourceInstanceName === `packages` &&
-      parsedFilePath.name === `README`
-    ) {
-      slug = `/packages/${parsedFilePath.dir}/`
-      createNodeField({
-        node,
-        name: `title`,
-        value: parsedFilePath.dir,
-      })
-      createNodeField({ node, name: `package`, value: true })
-    }
-    if (slug) {
-      createNodeField({ node, name: `anchor`, value: slugToAnchor(slug) })
-      createNodeField({ node, name: `slug`, value: slug })
-    }
-    if (locale) {
-      createNodeField({ node, name: `locale`, value: locale })
-    }
-    if (section) {
-      createNodeField({ node, name: 'section', value: section })
-    }
-  } else if (node.internal.type === `AuthorYaml`) {
-    slug = `/contributors/${slugify(node.id, {
-      lower: true,
-    })}/`
-    createNodeField({ node, name: `slug`, value: slug })
-  } else if (node.internal.type === `SitesYaml` && node.main_url) {
-    const parsed = url.parse(node.main_url)
-    const cleaned = parsed.hostname + parsed.pathname
-    slug = `/showcase/${slugify(cleaned)}`
-    createNodeField({ node, name: `slug`, value: slug })
-
-    // determine if screenshot is available
-    const screenshotNode = node.children
-      .map(childID => getNode(childID))
-      .find(node => node.internal.type === `Screenshot`)
-
-    createNodeField({ node, name: `hasScreenshot`, value: !!screenshotNode })
-  } else if (node.internal.type === `NPMPackage`) {
-    if (ecosystemFeaturedItems.plugins.includes(node.name)) {
-      createNodeField({ node, name: `featured`, value: true })
-    }
-  } else if (node.internal.type === `StartersYaml` && node.repo) {
-    // To develop on the starter showcase, you'll need a GitHub
-    // personal access token. Check the `www` README for details.
-    // Default fields are to avoid graphql errors.
-    const { owner, name: repoStub } = parseGHUrl(node.repo)
-
-    // mark if it's a featured starter
-    if (ecosystemFeaturedItems.starters.includes(`/${owner}/${repoStub}/`)) {
-      createNodeField({ node, name: `featured`, value: true })
-    }
-
-    const defaultFields = {
-      slug: `/${owner}/${repoStub}/`,
-      stub: repoStub,
-      name: ``,
-      description: ``,
-      stars: 0,
-      lastUpdated: ``,
-      owner: ``,
-      githubFullName: ``,
-      gatsbyMajorVersion: [[`no data`, `0`]],
-      allDependencies: [[`no data`, `0`]],
-      gatsbyDependencies: [[`no data`, `0`]],
-      miscDependencies: [[`no data`, `0`]],
-    }
-
-    // determine if screenshot is available
-    const screenshotNode = node.children
-      .map(childID => getNode(childID))
-      .find(node => node.internal.type === `Screenshot`)
-
-    createNodeField({ node, name: `hasScreenshot`, value: !!screenshotNode })
-
-    if (!process.env.GITHUB_API_TOKEN) {
-      return createNodeField({
-        node,
-        name: `starterShowcase`,
-        value: {
-          ...defaultFields,
-        },
-      })
-    } else {
-      return Promise.all([
-        getpkgjson(node.repo),
-        githubApiClient.request(`
-            query {
-              repository(owner:"${owner}", name:"${repoStub}") {
-                name
-                stargazers {
-                  totalCount
-                }
-                createdAt
-                pushedAt
-                owner {
-                  login
-                }
-                nameWithOwner
-              }
-            }
-          `),
-      ])
-        .then(results => {
-          const [pkgjson, githubData] = results
-          const {
-            stargazers: { totalCount: stars },
-            pushedAt: lastUpdated,
-            owner: { login: owner },
-            name,
-            nameWithOwner: githubFullName,
-          } = githubData.repository
-
-          const { dependencies = [], devDependencies = [] } = pkgjson
-          const allDependencies = Object.entries(dependencies).concat(
-            Object.entries(devDependencies)
-          )
-
-          const gatsbyMajorVersion = allDependencies
-            .filter(([key, _]) => key === `gatsby`)
-            .map(version => {
-              let [gatsby, versionNum] = version
-              if (versionNum === `latest` || versionNum === `next`) {
-                return [gatsby, `2`]
-              }
-              return [gatsby, versionNum.replace(/\D/g, ``).charAt(0)]
-            })
-
-          // If a new field is added here, make sure a corresponding
-          // change is made to "defaultFields" to not break DX
-          const starterShowcaseFields = {
-            slug: `/${owner}/${repoStub}/`,
-            stub: repoStub,
-            name,
-            description: pkgjson.description,
-            stars,
-            lastUpdated,
-            owner,
-            githubFullName,
-            gatsbyMajorVersion,
-            allDependencies,
-            gatsbyDependencies: allDependencies
-              .filter(
-                ([key, _]) => ![`gatsby-cli`, `gatsby-link`].includes(key) // remove stuff everyone has
-              )
-              .filter(([key, _]) => key.includes(`gatsby`)),
-            miscDependencies: allDependencies.filter(
-              ([key, _]) => !key.includes(`gatsby`)
-            ),
-          }
-          createNodeField({
-            node,
-            name: `starterShowcase`,
-            value: starterShowcaseFields,
-          })
-        })
-        .catch(err => {
-          reporter.panicOnBuild(
-            `Error getting repo data for starter "${repoStub}":\n
-            ${err.message}`
-          )
-        })
-    }
-  } else if (node.internal.type === `CreatorsYaml`) {
-    // Creator pages
-    const validTypes = {
-      individual: `people`,
-      agency: `agencies`,
-      company: `companies`,
-    }
-
-    if (!validTypes[node.type]) {
-      throw new Error(
-        `Creators must have a type of “individual”, “agency”, or “company”, but invalid type “${node.type}” was provided for ${node.name}.`
-      )
-    }
-    slug = `/creators/${validTypes[node.type]}/${slugify(node.name, {
-      lower: true,
-    })}`
-    createNodeField({ node, name: `slug`, value: slug })
-  }
-  // end Creator pages
-  return null
-=======
   await Promise.all(sections.map(section => section.createPages(helpers)))
 }
 
 // Create slugs for files, set released status for blog posts.
 exports.onCreateNode = helpers => {
   sections.forEach(section => section.onCreateNode(helpers))
->>>>>>> 5d09434d
 }
 
 exports.onPostBuild = () => {
