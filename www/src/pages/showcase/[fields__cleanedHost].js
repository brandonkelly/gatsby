--- conflicted
+++ resolved
@@ -6,8 +6,6 @@
   const { location, data } = props
   const isModal =
     location.state && location.state.isModal && window.innerWidth > 750
-
-  console.log(props)
 
   const categories = data.categories || []
 
@@ -37,11 +35,7 @@
 
 export default createPagesFromData(
   Showcase,
-<<<<<<< HEAD
   `allSitesYaml(filter: { main_url: { nin: [] }, fields: { slug: { nin: [] }, hasScreenshot: { nin: [] } } })`
-=======
-  `allSitesYaml(filter: { main_url: { ne: null }, fields: { ne: null, slug: { ne: null }, hasScreenshot: { ne: null } } })`
->>>>>>> c5a9191f
 )
 
 export const query = graphql`
