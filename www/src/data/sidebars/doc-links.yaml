--- conflicted
+++ resolved
@@ -656,23 +656,16 @@
         - title: Schema Generation
           link: /docs/schema-generation/
           items:
-<<<<<<< HEAD
             - title: Schema Inference
               link: /docs/schema-inference/
             - title: Schema Root Fields and Utility Types
               link: /docs/schema-root-fields/
             - title: Querying with Sift
               link: /docs/schema-sift/
-=======
-            - title: Building the GqlType
-              link: /docs/schema-gql-type/
-            - title: Building the Input Filters
-              link: /docs/schema-input-gql/
             - title: Query Filters
               link: /docs/query-filters/
             - title: Connections
               link: /docs/schema-connections/
->>>>>>> f59fb370
         - title: Page Creation
           link: /docs/page-creation/
         - title: Page -> Node Dependencies
