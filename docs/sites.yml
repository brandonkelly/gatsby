- title: MobileUI
  main_url: https://mobileui.dev
  url: https://mobileui.dev
  description: >
    A java-based framework for cross-platform app development with Java and Kotlin.
  categories:
    - Mobile Development
    - Technology
    - Programming
    - Landing Page
    - Blog
    - WordPress
    - E-commerce
  built_by: NeverNull GmbH
  built_by_url: https://nevernull.io
  featured: false
- title: ReactJS
  main_url: https://reactjs.org/
  url: https://reactjs.org/
  source_url: https://github.com/reactjs/reactjs.org
  featured: true
  categories:
    - Web Development
    - Featured
    - Documentation
- title: Spotify.Design
  main_url: https://spotify.design/
  url: https://spotify.design/
  description: >
    Spotify Design's team site! Read their blog and meet Spotify designers.
  featured: true
  categories:
    - Featured
    - Music
    - Blog
- title: Flamingo
  main_url: https://www.shopflamingo.com/
  url: https://www.shopflamingo.com/
  description: >
    Online shop for women's body care and hair removal products.
  categories:
    - E-commerce
    - Featured
  featured: true
- title: IDEO
  url: https://www.ideo.com
  main_url: https://www.ideo.com/
  description: >
    A Global design company committed to creating positive impact.
  categories:
    - Agency
    - Technology
    - Featured
    - Consulting
    - User Experience
  featured: true
- title: Airbnb Engineering & Data Science
  description: >
    Creative engineers and data scientists building a world where you can belong
    anywhere
  main_url: https://airbnb.io/
  url: https://airbnb.io/
  categories:
    - Blog
    - Gallery
    - Featured
  featured: true
- title: Impossible Foods
  main_url: https://impossiblefoods.com/
  url: https://impossiblefoods.com/
  categories:
    - Food
    - Featured
  featured: true
- title: Braun
  description: >
    Braun offers high performance hair removal and hair care products, including dryers, straighteners, shavers, and more.
  main_url: https://ca.braun.com/en-ca
  url: https://ca.braun.com/en-ca
  categories:
    - E-commerce
    - Featured
  featured: true
- title: NYC Pride 2019 | WorldPride NYC | Stonewall50
  main_url: https://2019-worldpride-stonewall50.nycpride.org/
  url: https://2019-worldpride-stonewall50.nycpride.org/
  featured: true
  description: >-
    Join us in 2019 for NYC Pride, as we welcome WorldPride and mark the 50th
    Anniversary of the Stonewall Uprising and a half-century of LGBTQ+
    liberation.
  categories:
    - Education
    - Marketing
    - Nonprofit
    - Featured
  built_by: Canvas United
  built_by_url: https://www.canvasunited.com/
- title: The State of European Tech
  main_url: https://2017.stateofeuropeantech.com/
  url: https://2017.stateofeuropeantech.com/
  featured: true
  categories:
    - Technology
    - Featured
  built_by: Studio Lovelock
  built_by_url: http://www.studiolovelock.com/
- title: Hopper
  main_url: https://www.hopper.com/
  url: https://www.hopper.com/
  built_by: Narative
  built_by_url: https://www.narative.co/
  featured: true
  categories:
    - Technology
    - App
    - Featured
- title: Theodora Warre
  main_url: https://theodorawarre.eu
  url: https://theodorawarre.eu
  description: >-
    E-commerce site for jewellery designer Theodora Warre, built using Gatsby +
    + Prismic + Matter.js
  categories:
    - E-commerce
    - Marketing
  built_by: Pierre Nel
  built_by_url: https://pierre.io
  featured: false
- title: Life Without Barriers | Foster Care
  main_url: https://www.lwb.org.au/foster-care
  url: https://www.lwb.org.au/foster-care
  featured: true
  description: >-
    We are urgently seeking foster carers all across Australia. Can you open
    your heart and your home to a child in need? There are different types of
    foster care that can suit you. We offer training and 24/7 support.
  categories:
    - Nonprofit
    - Education
    - Documentation
    - Marketing
    - Featured
  built_by: LWB Digital Team
  built_by_url: https://twitter.com/LWBAustralia
- title: Figma
  main_url: https://www.figma.com/
  url: https://www.figma.com/
  featured: true
  categories:
    - Marketing
    - Design
    - Featured
  built_by: Corey Ward
  built_by_url: http://www.coreyward.me/
- title: Bejamas - JAM Experts for hire
  main_url: https://bejamas.io/
  url: https://bejamas.io/
  featured: true
  description: >-
    We help agencies and companies with JAMStack tools. This includes web
    development using Static Site Generators, Headless CMS, CI / CD and CDN
    setup.
  categories:
    - Technology
    - Web Development
    - Agency
    - Marketing
    - Featured
  built_by: Bejamas
  built_by_url: https://bejamas.io/
- title: The State of JavaScript
  description: >
    Data from over 20,000 developers, asking them questions on topics ranging
    from frontend frameworks and state management, to build tools and testing
    libraries.
  main_url: https://stateofjs.com/
  url: https://stateofjs.com/
  source_url: https://github.com/StateOfJS/StateOfJS
  categories:
    - Data
    - JavaScript
    - Featured
  built_by: StateOfJS
  built_by_url: https://github.com/StateOfJS/StateOfJS/graphs/contributors
  featured: true
- title: DesignSystems.com
  main_url: https://www.designsystems.com/
  url: https://www.designsystems.com/
  description: |
    A resource for learning, creating and evangelizing design systems.
  categories:
    - Design
    - Blog
    - Technology
    - Featured
  built_by: Corey Ward
  built_by_url: http://www.coreyward.me/
  featured: true
- title: Snap Kit
  main_url: https://kit.snapchat.com/
  url: https://kit.snapchat.com/
  description: >
    Snap Kit lets developers integrate some of Snapchat’s best features across
    platforms.
  categories:
    - Technology
    - Documentation
    - Featured
  featured: true
- title: SendGrid
  main_url: https://sendgrid.com/docs/
  url: https://sendgrid.com/docs/
  description: >
    SendGrid delivers your transactional and marketing emails through the
    world's largest cloud-based email delivery platform.
  categories:
    - API
    - Technology
    - Documentation
    - Featured
  featured: true
- title: Kirsten Noelle
  main_url: https://www.kirstennoelle.com/
  url: https://www.kirstennoelle.com/
  featured: true
  description: >
    Digital portfolio for San Francisco Bay Area photographer Kirsten Noelle Wiemer.
  categories:
    - Photography
    - Portfolio
    - Featured
  built_by: Ryan Wiemer
  built_by_url: https://www.ryanwiemer.com/
- title: Cajun Bowfishing
  main_url: https://cajunbowfishing.com/
  url: https://cajunbowfishing.com/
  featured: false
  categories:
    - E-commerce
    - Sports
  built_by: Escalade Sports
  built_by_url: https://www.escaladesports.com/
- title: GraphCMS
  main_url: https://graphcms.com/
  url: https://graphcms.com/
  featured: false
  categories:
    - Marketing
    - Technology
- title: Ghost Documentation
  main_url: https://docs.ghost.org/
  url: https://docs.ghost.org/
  source_url: https://github.com/tryghost/docs
  featured: false
  description: >-
    Ghost is an open source, professional publishing platform built on a modern Node.js technology stack — designed for teams who need power, flexibility and performance.
  categories:
    - Technology
    - Documentation
    - Open Source
  built_by: Ghost Foundation
  built_by_url: https://ghost.org/
- title: Nike - Just Do It
  main_url: https://justdoit.nike.com/
  url: https://justdoit.nike.com/
  featured: true
  categories:
    - E-commerce
    - Featured
- title: AirBnB Cereal
  main_url: https://airbnb.design/cereal
  url: https://airbnb.design/cereal
  featured: false
  categories:
    - Marketing
    - Design
- title: Cardiogram
  main_url: https://cardiogr.am/
  url: https://cardiogr.am/
  featured: false
  categories:
    - Marketing
    - Technology
- title: Matthias Jordan Portfolio
  main_url: https://iammatthias.com/
  url: https://iammatthias.com/
  source_url: https://github.com/iammatthias/.com
  description: >-
    Photography portfolio of content creator and digital marketer Matthias Jordan
  built_by: Matthias Jordan
  built_by_url: https://github.com/iammatthias
  featured: false
  categories:
    - Photography
    - Portfolio
    - Blog
    - Gallery
- title: Investment Calculator
  main_url: https://investmentcalculator.io/
  url: https://investmentcalculator.io/
  featured: false
  categories:
    - Education
    - Finance
- title: CSS Grid Playground by MozillaDev
  main_url: https://mozilladevelopers.github.io/playground/
  url: https://mozilladevelopers.github.io/playground/
  source_url: https://github.com/MozillaDevelopers/playground
  featured: false
  categories:
    - Education
    - Web Development
- title: Piotr Fedorczyk Portfolio
  built_by: Piotr Fedorczyk
  built_by_url: https://piotrf.pl
  categories:
    - Portfolio
    - Web Development
  description: >-
    Portfolio of Piotr Fedorczyk, a digital product designer and full-stack developer specializing in shaping, designing and building news and tools for news.
  featured: false
  main_url: https://piotrf.pl/
  url: https://piotrf.pl/
- title: unrealcpp
  main_url: https://unrealcpp.com/
  url: https://unrealcpp.com/
  source_url: https://github.com/Harrison1/unrealcpp-com
  featured: false
  categories:
    - Blog
    - Web Development
- title: Andy Slezak
  main_url: https://www.aslezak.com/
  url: https://www.aslezak.com/
  source_url: https://github.com/amslezak
  featured: false
  categories:
    - Web Development
    - Portfolio
- title: Deliveroo.Design
  main_url: https://www.deliveroo.design/
  url: https://www.deliveroo.design/
  featured: false
  categories:
    - Food
    - Marketing
- title: Dona Rita
  main_url: https://www.donarita.co.uk/
  url: https://www.donarita.co.uk/
  source_url: https://github.com/peduarte/dona-rita-website
  featured: false
  categories:
    - Food
    - Marketing
- title: Fröhlich ∧ Frei
  main_url: https://www.froehlichundfrei.de/
  url: https://www.froehlichundfrei.de/
  featured: false
  categories:
    - Web Development
    - Blog
    - Open Source
- title: How to GraphQL
  main_url: https://www.howtographql.com/
  url: https://www.howtographql.com/
  source_url: https://github.com/howtographql/howtographql
  featured: false
  categories:
    - Documentation
    - Web Development
    - Open Source
- title: OnCallogy
  main_url: https://www.oncallogy.com/
  url: https://www.oncallogy.com/
  featured: false
  categories:
    - Marketing
    - Healthcare
- title: Ryan Wiemer's Portfolio
  main_url: https://www.ryanwiemer.com/
  url: https://www.ryanwiemer.com/knw-photography/
  source_url: https://github.com/ryanwiemer/rw
  featured: false
  description: >
    Digital portfolio for Oakland, CA based account manager Ryan Wiemer.
  categories:
    - Portfolio
    - Web Development
    - Design
  built_by: Ryan Wiemer
  built_by_url: https://www.ryanwiemer.com/
- title: Ventura Digitalagentur Köln
  main_url: https://www.ventura-digital.de/
  url: https://www.ventura-digital.de/
  featured: false
  built_by: Ventura Digitalagentur
  categories:
    - Agency
    - Marketing
    - Featured
- title: Azer Koçulu
  main_url: https://kodfabrik.com/
  url: https://kodfabrik.com/photography/
  featured: false
  categories:
    - Portfolio
    - Photography
    - Web Development
- title: Damir.io
  main_url: http://damir.io/
  url: http://damir.io/
  source_url: https://github.com/dvzrd/gatsby-sfiction
  featured: false
  categories:
    - Blog
- title: Digital Psychology
  main_url: http://digitalpsychology.io/
  url: http://digitalpsychology.io/
  source_url: https://github.com/danistefanovic/digitalpsychology.io
  featured: false
  categories:
    - Education
    - Library
- title: Théâtres Parisiens
  main_url: http://theatres-parisiens.fr/
  url: http://theatres-parisiens.fr/
  source_url: https://github.com/phacks/theatres-parisiens
  featured: false
  categories:
    - Education
    - Entertainment
- title: A4 纸网
  main_url: http://www.a4z.cn/
  url: http://www.a4z.cn/price
  source_url: https://github.com/hiooyUI/hiooyui.github.io
  featured: false
  categories:
    - E-commerce
- title: Steve Meredith's Portfolio
  main_url: http://www.stevemeredith.com/
  url: http://www.stevemeredith.com/
  featured: false
  categories:
    - Portfolio
- title: API Platform
  main_url: https://api-platform.com/
  url: https://api-platform.com/
  source_url: https://github.com/api-platform/website
  featured: false
  categories:
    - Documentation
    - Web Development
    - Open Source
    - Library
- title: The Audacious Project
  main_url: https://audaciousproject.org/
  url: https://audaciousproject.org/
  featured: false
  categories:
    - Nonprofit
- title: Dustin Schau's Blog
  main_url: https://blog.dustinschau.com/
  url: https://blog.dustinschau.com/
  source_url: https://github.com/dschau/blog
  featured: false
  categories:
    - Blog
    - Web Development
- title: iContract Blog
  main_url: https://blog.icontract.co.uk/
  url: http://blog.icontract.co.uk/
  featured: false
  categories:
    - Blog
- title: BRIIM
  main_url: https://bri.im/
  url: https://bri.im/
  featured: false
  description: >-
    BRIIM is a movement to enable JavaScript enthusiasts and web developers in
    machine learning. Learn about artificial intelligence and data science, two
    fields which are governed by machine learning, in JavaScript. Take it right
    to your browser with WebGL.
  categories:
    - Education
    - Web Development
    - Technology
- title: Calpa's Blog
  main_url: https://calpa.me/
  url: https://calpa.me/
  source_url: https://github.com/calpa/blog
  featured: false
  categories:
    - Blog
    - Web Development
- title: Code Bushi
  main_url: https://codebushi.com/
  url: https://codebushi.com/
  featured: false
  description: >-
    Web development resources, trends, & techniques to elevate your coding
    journey.
  categories:
    - Web Development
    - Open Source
    - Blog
  built_by: Hunter Chang
  built_by_url: https://hunterchang.com/
- title: Daniel Hollcraft
  main_url: https://danielhollcraft.com/
  url: https://danielhollcraft.com/
  source_url: https://github.com/danielbh/danielhollcraft.com
  featured: false
  categories:
    - Web Development
    - Blog
    - Portfolio
- title: Darren Britton's Portfolio
  main_url: https://darrenbritton.com/
  url: https://darrenbritton.com/
  source_url: https://github.com/darrenbritton/darrenbritton.github.io
  featured: false
  categories:
    - Web Development
    - Portfolio
- title: Dave Lindberg Marketing & Design
  url: https://davelindberg.com/
  main_url: https://davelindberg.com/
  source_url: https://github.com/Dave-Lindberg/dl-gatsby
  featured: false
  description: >-
    My work revolves around solving problems for people in business, using
    integrated design and marketing strategies to improve sales, increase brand
    engagement, generate leads and achieve goals.
  categories:
    - Design
    - Marketing
    - Portfolio
- title: Dalbinaco's Website
  main_url: https://dlbn.co/en/
  url: https://dlbn.co/en/
  source_url: https://github.com/dalbinaco/dlbn.co
  featured: false
  categories:
    - Portfolio
    - Web Development
- title: mParticle's Documentation
  main_url: https://docs.mparticle.com/
  url: https://docs.mparticle.com/
  featured: false
  categories:
    - Web Development
    - Documentation
- title: Doopoll
  main_url: https://doopoll.co/
  url: https://doopoll.co/
  featured: false
  categories:
    - Marketing
    - Technology
- title: ERC dEX
  main_url: https://ercdex.com/
  url: https://ercdex.com/aqueduct
  featured: false
  categories:
    - Marketing
- title: CalState House Manager
  description: >
    Home service membership that offers proactive and on-demand maintenance for
    homeowners
  main_url: https://housemanager.calstate.aaa.com/
  url: https://housemanager.calstate.aaa.com/
  categories:
    - Marketing
- title: Hapticmedia
  main_url: https://hapticmedia.fr/en/
  url: https://hapticmedia.fr/en/
  featured: false
  categories:
    - Agency
- title: heml.io
  main_url: https://heml.io/
  url: https://heml.io/
  source_url: https://github.com/SparkPost/heml.io
  featured: false
  categories:
    - Documentation
    - Web Development
    - Open Source
- title: Juliette Pretot's Portfolio
  main_url: https://juliette.sh/
  url: https://juliette.sh/
  featured: false
  categories:
    - Web Development
    - Portfolio
    - Blog
- title: Kris Hedstrom's Portfolio
  main_url: https://k-create.com/
  url: https://k-create.com/portfolio/
  source_url: https://github.com/kristofferh/kristoffer
  featured: false
  description: >-
    Hey. I’m Kris. I’m an interactive designer / developer. I grew up in Umeå,
    in northern Sweden, but I now live in Brooklyn, NY. I am currently enjoying
    a hybrid Art Director + Lead Product Engineer role at a small startup called
    Nomad Health. Before that, I was a Product (Engineering) Manager at Tumblr.
    Before that, I worked at agencies. Before that, I was a baby. I like to
    design things, and then I like to build those things. I occasionally take on
    freelance projects. Feel free to get in touch if you have an interesting
    project that you want to collaborate on. Or if you just want to say hello,
    that’s cool too.
  categories:
    - Portfolio
  built_by: Kris Hedstrom
  built_by_url: https://k-create.com/
- title: knpw.rs
  main_url: https://knpw.rs/
  url: https://knpw.rs/
  source_url: https://github.com/knpwrs/knpw.rs
  featured: false
  categories:
    - Blog
    - Web Development
- title: Kostas Bariotis' Blog
  main_url: https://kostasbariotis.com/
  url: https://kostasbariotis.com/
  source_url: https://github.com/kbariotis/kostasbariotis.com
  featured: false
  categories:
    - Blog
    - Portfolio
    - Web Development
- title: LaserTime Clinic
  main_url: https://lasertime.ru/
  url: https://lasertime.ru/
  source_url: https://github.com/oleglegun/lasertime
  featured: false
  categories:
    - Marketing
- title: Jason Lengstorf
  main_url: https://lengstorf.com
  url: https://lengstorf.com
  source_url: https://github.com/jlengstorf/lengstorf.com
  featured: false
  categories:
    - Blog
  built_by: Jason Lengstorf
  built_by_url: https://github.com/jlengstorf
- title: Mannequin.io
  main_url: https://mannequin.io/
  url: https://mannequin.io/
  source_url: https://github.com/LastCallMedia/Mannequin/tree/master/site
  featured: false
  categories:
    - Open Source
    - Web Development
    - Documentation
- title: Fabric
  main_url: https://meetfabric.com/
  url: https://meetfabric.com/
  featured: false
  categories:
    - Marketing
- title: Nexit
  main_url: https://nexit.sk/
  url: https://nexit.sk/references
  featured: false
  categories:
    - Web Development
- title: Open FDA
  description: >
    Provides APIs and raw download access to a number of high-value, high
    priority and scalable structured datasets, including adverse events, drug
    product labeling, and recall enforcement reports.
  main_url: https://open.fda.gov/
  url: https://open.fda.gov/
  source_url: https://github.com/FDA/open.fda.gov
  featured: false
  categories:
    - Government
    - Open Source
    - Web Development
    - API
    - Data
- title: NYC Planning Labs (New York City Department of City Planning)
  main_url: https://planninglabs.nyc/
  url: https://planninglabs.nyc/about/
  source_url: https://github.com/NYCPlanning/
  featured: false
  description: >-
    We work with New York City's Urban Planners to deliver impactful, modern
    technology tools.
  categories:
    - Open Source
    - Government
- title: Preston Richey Portfolio / Blog
  main_url: https://prestonrichey.com/
  url: https://prestonrichey.com/
  source_url: https://github.com/prichey/prestonrichey.com
  featured: false
  categories:
    - Web Development
    - Portfolio
    - Blog
- title: Landing page of Put.io
  main_url: https://put.io/
  url: https://put.io/
  featured: false
  categories:
    - E-commerce
    - Technology
- title: The Rick and Morty API
  main_url: https://rickandmortyapi.com/
  url: https://rickandmortyapi.com/
  built_by: Axel Fuhrmann
  built_by_url: https://axelfuhrmann.com/
  featured: false
  categories:
    - Web Development
    - Entertainment
    - Documentation
    - Open Source
    - API
- title: Santa Compañía Creativa
  main_url: https://santacc.es/
  url: https://santacc.es/
  source_url: https://github.com/DesarrolloWebSantaCC/santacc-web
  featured: false
  categories:
    - Agency
- title: Sean Coker's Blog
  main_url: https://sean.is/
  url: https://sean.is/
  featured: false
  categories:
    - Blog
    - Portfolio
    - Web Development
- title: Several Levels
  main_url: https://severallevels.io/
  url: https://severallevels.io/
  source_url: https://github.com/Harrison1/several-levels
  featured: false
  categories:
    - Agency
    - Web Development
- title: Simply
  main_url: https://simply.co.za/
  url: https://simply.co.za/
  featured: false
  categories:
    - Marketing
- title: Storybook
  main_url: https://storybook.js.org/
  url: https://storybook.js.org/
  source_url: https://github.com/storybooks/storybook
  featured: false
  categories:
    - Web Development
    - Open Source
- title: Vibert Thio's Portfolio
  main_url: https://vibertthio.com/portfolio/
  url: https://vibertthio.com/portfolio/projects/
  source_url: https://github.com/vibertthio/portfolio
  featured: false
  categories:
    - Portfolio
    - Web Development
- title: VisitGemer
  main_url: https://visitgemer.sk/
  url: https://visitgemer.sk/
  featured: false
  categories:
    - Marketing
- title: Bricolage.io
  main_url: https://www.bricolage.io/
  url: https://www.bricolage.io/
  source_url: https://github.com/KyleAMathews/blog
  featured: false
  categories:
    - Blog
- title: Charles Pinnix Website
  main_url: https://www.charlespinnix.com/
  url: https://www.charlespinnix.com/
  featured: false
  description: >-
    I’m a senior frontend engineer with 8 years of experience building websites
    and web applications. I’m interested in leading creative, multidisciplinary
    engineering teams. I’m a creative technologist, merging photography, art,
    and design into engineering and visa versa. I take a pragmatic,
    product-oriented approach to development, allowing me to see the big picture
    and ensuring quality products are completed on time. I have a passion for
    modern frontend JavaScript frameworks such as React and Vue, and I have
    substantial experience on the backend with an interest in Node and
    container based deployment with Docker and AWS.
  categories:
    - Portfolio
    - Web Development
- title: Charlie Harrington's Blog
  main_url: https://www.charlieharrington.com/
  url: https://www.charlieharrington.com/
  source_url: https://github.com/whatrocks/blog
  featured: false
  categories:
    - Blog
    - Web Development
    - Music
- title: Gabriel Adorf's Portfolio
  main_url: https://www.gabrieladorf.com/
  url: https://www.gabrieladorf.com/
  source_url: https://github.com/gabdorf/gabriel-adorf-portfolio
  featured: false
  categories:
    - Portfolio
    - Web Development
- title: greglobinski.com
  main_url: https://www.greglobinski.com/
  url: https://www.greglobinski.com/
  source_url: https://github.com/greglobinski/www.greglobinski.com
  featured: false
  categories:
    - Portfolio
    - Web Development
- title: I am Putra
  main_url: https://www.iamputra.com/
  url: https://www.iamputra.com/
  featured: false
  categories:
    - Portfolio
    - Web Development
    - Blog
- title: In Sowerby Bridge
  main_url: https://www.insowerbybridge.co.uk/
  url: https://www.insowerbybridge.co.uk/
  featured: false
  categories:
    - Marketing
    - Government
- title: JavaScript Stuff
  main_url: https://www.javascriptstuff.com/
  url: https://www.javascriptstuff.com/
  featured: false
  categories:
    - Education
    - Web Development
    - Library
- title: Ledgy
  main_url: https://www.ledgy.com/
  url: https://github.com/morloy/ledgy.com
  featured: false
  categories:
    - Marketing
    - Finance
- title: Alec Lomas's Portfolio / Blog
  main_url: https://www.lowmess.com/
  url: https://www.lowmess.com/
  source_url: https://github.com/lowmess/lowmess.com
  featured: false
  categories:
    - Web Development
    - Blog
    - Portfolio
- title: Michele Mazzucco's Portfolio
  main_url: https://www.michelemazzucco.it/
  url: https://www.michelemazzucco.it/
  source_url: https://github.com/michelemazzucco/michelemazzucco.it
  featured: false
  categories:
    - Portfolio
- title: Orbit FM Podcasts
  main_url: https://www.orbit.fm/
  url: https://www.orbit.fm/
  source_url: https://github.com/agarrharr/orbit.fm
  featured: false
  categories:
    - Podcast
- title: Prosecco Springs
  main_url: https://www.proseccosprings.com/
  url: https://www.proseccosprings.com/
  featured: false
  categories:
    - Food
    - Blog
    - Marketing
- title: Verious
  main_url: https://www.verious.io/
  url: https://www.verious.io/
  source_url: https://github.com/cpinnix/verious
  featured: false
  categories:
    - Web Development
- title: Yisela
  main_url: https://www.yisela.com/
  url: https://www.yisela.com/tetris-against-trauma-gaming-as-therapy/
  featured: false
  categories:
    - Blog
- title: YouFoundRon.com
  main_url: https://www.youfoundron.com/
  url: https://www.youfoundron.com/
  source_url: https://github.com/rongierlach/yfr-dot-com
  featured: false
  categories:
    - Portfolio
    - Web Development
    - Blog
- title: Ease
  main_url: https://www.ease.com/
  url: https://www.ease.com/
  featured: false
  categories:
    - Marketing
    - Healthcare
- title: Policygenius
  main_url: https://www.policygenius.com/
  url: https://www.policygenius.com/
  featured: false
  categories:
    - Marketing
    - Healthcare
- title: Moteefe
  main_url: https://www.moteefe.com/
  url: https://www.moteefe.com/
  featured: false
  categories:
    - Marketing
    - Agency
    - Technology
- title: Athelas
  main_url: http://www.athelas.com/
  url: http://www.athelas.com/
  featured: false
  categories:
    - Marketing
    - Healthcare
- title: Pathwright
  main_url: http://www.pathwright.com/
  url: http://www.pathwright.com/
  featured: false
  categories:
    - Marketing
    - Education
- title: Lucid
  main_url: https://www.golucid.co/
  url: https://www.golucid.co/
  featured: false
  categories:
    - Marketing
    - Technology
- title: Bench
  main_url: http://www.bench.co/
  url: http://www.bench.co/
  featured: false
  categories:
    - Marketing
- title: Gin Lane
  main_url: http://www.ginlane.com/
  url: https://www.ginlane.com/
  featured: false
  categories:
    - Web Development
    - Agency
- title: Marmelab
  main_url: https://marmelab.com/en/
  url: https://marmelab.com/en/
  featured: false
  categories:
    - Web Development
    - Agency
- title: Dovetail
  main_url: https://dovetailapp.com/
  url: https://dovetailapp.com/
  featured: false
  categories:
    - Marketing
    - Technology
- title: The Bastion Bot
  main_url: https://bastionbot.org/
  url: https://bastionbot.org/
  description: Give awesome perks to your Discord server!
  featured: false
  categories:
    - Open Source
    - Technology
    - Documentation
    - Community
  built_by: Sankarsan Kampa
  built_by_url: https://traction.one
- title: Smakosh
  main_url: https://smakosh.com/
  url: https://smakosh.com/
  source_url: https://github.com/smakosh/smakosh.com
  featured: false
  categories:
    - Portfolio
    - Web Development
- title: WebGazer
  main_url: https://www.webgazer.io/
  url: https://www.webgazer.io/
  featured: false
  categories:
    - Marketing
    - Web Development
    - Technology
- title: Joe Seifi's Blog
  main_url: http://seifi.org/
  url: http://seifi.org/
  featured: false
  categories:
    - Portfolio
    - Web Development
    - Blog
- title: LekoArts — Graphic Designer & Front-End Developer
  main_url: https://www.lekoarts.de
  url: https://www.lekoarts.de
  source_url: https://github.com/LekoArts/portfolio
  featured: false
  built_by: LekoArts
  built_by_url: https://github.com/LekoArts
  description: >-
    Hi, I'm Lennart — a self-taught and passionate graphic/web designer &
    frontend developer based in Darmstadt, Germany. I love it to realize complex
    projects in a creative manner and face new challenges. Since 6 years I do
    graphic design, my love for frontend development came up 3 years ago. I
    enjoy acquiring new skills and cementing this knowledge by writing blogposts
    and creating tutorials.
  categories:
    - Portfolio
    - Blog
    - Design
    - Web Development
    - Freelance
    - Open Source
- title: 杨二小的博客
  main_url: https://blog.yangerxiao.com/
  url: https://blog.yangerxiao.com/
  source_url: https://github.com/zerosoul/blog.yangerxiao.com
  featured: false
  categories:
    - Blog
    - Portfolio
- title: MOTTO x MOTTO
  main_url: https://mottox2.com
  url: https://mottox2.com
  source_url: https://github.com/mottox2/website
  description: Web developer / UI Designer in Tokyo Japan.
  featured: false
  categories:
    - Blog
    - Portfolio
  built_by: mottox2
  built_by_url: https://mottox2.com
- title: Pride of the Meadows
  main_url: https://www.prideofthemeadows.com/
  url: https://www.prideofthemeadows.com/
  featured: false
  categories:
    - E-commerce
    - Food
    - Blog
  built_by: Caldera Digital
  built_by_url: https://www.calderadigital.com/
- title: Michael Uloth
  main_url: https://www.michaeluloth.com
  url: https://www.michaeluloth.com
  featured: false
  description: Michael Uloth is a web developer, opera singer, and the creator of Up and Running Tutorials.
  categories:
    - Portfolio
    - Web Development
    - Music
  built_by: Michael Uloth
  built_by_url: https://www.michaeluloth.com
- title: Spacetime
  main_url: https://www.heyspacetime.com/
  url: https://www.heyspacetime.com/
  featured: false
  description: >-
    Spacetime is a Dallas-based digital experience agency specializing in web,
    app, startup, and digital experience creation.
  categories:
    - Marketing
    - Portfolio
    - Agency
  built_by: Spacetime
  built_by_url: https://www.heyspacetime.com/
- title: Eric Jinks
  main_url: https://ericjinks.com/
  url: https://ericjinks.com/
  featured: false
  description: Software engineer / web developer from the Gold Coast, Australia.
  categories:
    - Portfolio
    - Blog
    - Web Development
    - Technology
  built_by: Eric Jinks
  built_by_url: https://ericjinks.com/
- title: GaiAma - We are wildlife
  main_url: https://www.gaiama.org/
  url: https://www.gaiama.org/
  featured: false
  description: >-
    We founded the GaiAma conservation organization to protect wildlife in Perú
    and to create an example of a permaculture neighborhood, living
    symbiotically with the forest - because reforestation is just the beginning
  categories:
    - Nonprofit
    - Marketing
    - Blog
  source_url: https://github.com/GaiAma/gaiama.org
  built_by: GaiAma
  built_by_url: https://www.gaiama.org/
- title: Healthcare Logic
  main_url: https://www.healthcarelogic.com/
  url: https://www.healthcarelogic.com/
  featured: false
  description: >-
    Revolutionary technology that empowers clinical and managerial leaders to
    collaborate with clarity.
  categories:
    - Marketing
    - Healthcare
    - Technology
  built_by: Thrive
  built_by_url: https://thriveweb.com.au/
- title: Papergov
  main_url: https://papergov.com/
  url: https://papergov.com/
  featured: false
  description: Manage all your government services in a single place
  categories:
    - Directory
    - Government
    - Technology
  source_url: https://github.com/WeOpenly/localgov.fyi
  built_by: Openly Technologies
  built_by_url: https://papergov.com/about/
- title: Kata.ai Documentation
  main_url: https://docs.kata.ai/
  url: https://docs.kata.ai/
  source_url: https://github.com/kata-ai/kata-platform-docs
  featured: false
  description: >-
    Documentation website for the Kata Platform, an all-in-one platform for
    building chatbots using AI technologies.
  categories:
    - Documentation
    - Technology
- title: goalgetters
  main_url: https://goalgetters.space/
  url: https://goalgetters.space/
  featured: false
  description: >-
    goalgetters is a source of inspiration for people who want to change their
    career. We offer articles, success stories and expert interviews on how to
    find a new passion and how to implement change.
  categories:
    - Blog
    - Education
  built_by: Stephanie Langers (content), Adrian Wenke (development)
  built_by_url: https://twitter.com/AdrianWenke
- title: StatusHub - Easy to use Hosted Status Page Service
  main_url: https://statushub.com/
  url: https://statushub.com/
  featured: false
  description: >-
    Set up your very own service status page in minutes with StatusHub. Allow
    customers to subscribe to be updated automatically.
  categories:
    - Technology
    - Marketing
  built_by: Bejamas
  built_by_url: https://bejamas.io/
- title: Mambu
  main_url: https://www.mambu.com/
  url: https://www.mambu.com/
  featured: false
  description: >-
    Mambu is the cloud platform for banking and lending businesses that
    puts customer relationships first.
  categories:
    - Technology
    - Finance
  built_by: Bejamas
  built_by_url: https://bejamas.io/
- title: Avenues
  main_url: https://www.avenues.org
  url: https://www.avenues.org
  featured: false
  description: >-
    One school with many campuses, providing transformative,
    world-focused learning experiences to students around the globe
  categories:
    - Education
  built_by: Bejamas
  built_by_url: https://bejamas.io/
- title: Multicoin Capital
  main_url: https://multicoin.capital
  url: https://multicoin.capital
  featured: false
  description: >-
    Multicoin Capital is a thesis-driven investment firm that
    invests in cryptocurrencies, tokens, and blockchain
    companies reshaping trillion-dollar markets.
  categories:
    - Technology
    - Finance
  built_by: Bejamas
  built_by_url: https://bejamas.io/
- title: Argent
  main_url: https://www.argent.xyz/
  url: https://www.argent.xyz/
  featured: false
  description: Argent is the simplest and safest Ethereum wallet for DeFi.
  categories:
    - Technology
    - Finance
  built_by: Bejamas
  built_by_url: https://bejamas.io/
- title: Meet Flo
  main_url: https://meetflo.com/
  url: https://meetflo.com/
  featured: false
  description: >-
    The Flo by Moen Smart Water Shutoff is a comprehensive
    water monitoringand shut-off system with leak detection
    and proactive leak prevention technologies.
  categories:
    - E-commerce
  built_by: Bejamas
  built_by_url: https://bejamas.io/
- title: Matthias Kretschmann Portfolio
  main_url: https://matthiaskretschmann.com/
  url: https://matthiaskretschmann.com/
  source_url: https://github.com/kremalicious/portfolio
  featured: false
  description: Portfolio of designer & developer Matthias Kretschmann.
  categories:
    - Portfolio
    - Web Development
  built_by: Matthias Kretschmann
  built_by_url: https://matthiaskretschmann.com/
- title: Iron Cove Solutions
  main_url: https://ironcovesolutions.com/
  url: https://ironcovesolutions.com/
  description: >-
    Iron Cove Solutions is a cloud based consulting firm. We help companies
    deliver a return on cloud usage by applying best practices
  categories:
    - Technology
    - Web Development
  built_by: Iron Cove Solutions
  built_by_url: https://ironcovesolutions.com/
  featured: false
- title: Moetez Chaabene Portfolio / Blog
  main_url: https://moetez.me/
  url: https://moetez.me/
  source_url: https://github.com/moetezch/moetez.me
  featured: false
  description: Portfolio of Moetez Chaabene
  categories:
    - Portfolio
    - Web Development
    - Blog
  built_by: Moetez Chaabene
  built_by_url: https://twitter.com/moetezch
- title: Nikita
  description: >-
    Automation of system deployments in Node.js for applications and
    infrastructures.
  main_url: https://nikita.js.org/
  url: https://nikita.js.org/
  source_url: https://github.com/adaltas/node-nikita
  categories:
    - Documentation
    - Open Source
    - Technology
  built_by: Adaltas
  built_by_url: https://www.adaltas.com
  featured: false
- title: Gourav Sood Blog & Portfolio
  main_url: https://www.gouravsood.com/
  url: https://www.gouravsood.com/
  featured: false
  categories:
    - Blog
    - Portfolio
  built_by: Gourav Sood
  built_by_url: https://www.gouravsood.com/
- title: Jonas Tebbe Portfolio
  description: |
    Hey, I’m Jonas and I create digital products.
  main_url: https://jonastebbe.com
  url: https://jonastebbe.com
  categories:
    - Portfolio
  built_by: Jonas Tebbe
  built_by_url: https://twitter.com/jonastebbe
  featured: false
- title: Parker Sarsfield
  description: |
    I'm Parker, a software engineer.
  main_url: https://sarsfield.io
  url: https://sarsfield.io
  categories:
    - Blog
    - Portfolio
  built_by: Parker Sarsfield
  built_by_url: https://sarsfield.io
- title: Frontend web development with Greg
  description: |
    JavaScript, GatsbyJS, ReactJS, CSS in JS... Let's learn some stuff together.
  main_url: https://dev.greglobinski.com
  url: https://dev.greglobinski.com
  categories:
    - Blog
    - Web Development
  built_by: Greg Lobinski
  built_by_url: https://github.com/greglobinski
- title: Insomnia
  description: |
    Desktop HTTP and GraphQL client for developers
  main_url: https://insomnia.rest/
  url: https://insomnia.rest/
  categories:
    - Blog
  built_by: Gregory Schier
  built_by_url: https://schier.co
  featured: false
- title: Timeline Theme Portfolio
  description: |
    I'm Aman Mittal, a software developer.
  main_url: https://amanhimself.dev/
  url: https://amanhimself.dev/
  categories:
    - Web Development
    - Portfolio
  built_by: Aman Mittal
  built_by_url: https://amanhimself.dev/
- title: janosh.dev
  description: >
    Janosh Riebesell's blog. Writes about physics, machine learning, sustainability
    and web development. Site is fully responsive and has fluid typography. Built with
    MDX (for interactive content), styled-components (for design), KaTeX (for math),
    gatsby-remark-vscode (for syntax highlighting), Disqus (for reader comments),
    Algolia (for search), react-spring (for animations).
  main_url: https://janosh.dev
  url: https://janosh.dev
  source_url: https://github.com/janosh/blog
  categories:
    - Portfolio
    - Blog
    - Science
    - Photography
    - Travel
  built_by: Janosh Riebesell
  built_by_url: https://janosh.dev
  featured: false
- title: Ocean artUp
  description: >
    Science outreach site built using styled-components and Contentful. Ocean artUp
    is a research project funded by an Advanced Grant of the European Research
    Council (ERC) to explore the possible benefits of artificial upwelling, i.e.
    pumping nutrient-rich deep water to the ocean’s sunlit surface layer. Potential
    benefits include increased bioactivity and CO2 sequestration.
  main_url: https://ocean-artup.eu
  url: https://ocean-artup.eu
  source_url: https://github.com/janosh/ocean-artup
  categories:
    - Science
    - Education
    - Blog
  built_by: Janosh Riebesell
  built_by_url: https://janosh.dev
  featured: false
- title: Studenten bilden Schüler
  description: >
    Studenten bilden Schüler e.V. is a German student-run nonprofit initiative that aims to
    contribute to more equal educational opportunities by providing free tutoring to refugees
    and children from underprivileged families. The site is built with styled-components,
    Contentful, CSS grid, fluid typography, Algolia search.
  main_url: https://studenten-bilden-schueler.de
  url: https://studenten-bilden-schueler.de
  source_url: https://github.com/StudentenBildenSchueler/homepage
  categories:
    - Education
    - Nonprofit
    - Blog
  built_by: Janosh Riebesell
  built_by_url: https://janosh.dev
  featured: false
- title: Ryan Fitzgerald
  description: |
    Personal portfolio and blog for Ryan Fitzgerald
  main_url: https://ryanfitzgerald.ca/
  url: https://ryanfitzgerald.ca/
  categories:
    - Web Development
    - Portfolio
  built_by: Ryan Fitzgerald
  built_by_url: https://github.com/RyanFitzgerald
  featured: false
- title: Kaizen
  description: |
    Content Marketing, PR & SEO Agency in London
  main_url: https://www.kaizen.co.uk/
  url: https://www.kaizen.co.uk/
  categories:
    - Agency
    - Blog
    - Design
    - Web Development
    - SEO
  built_by: Bogdan Stanciu
  built_by_url: https://github.com/b0gd4n
  featured: false
- title: HackerOne Platform Documentation
  description: |
    HackerOne's Product Documentation Center!
  url: https://docs.hackerone.com/
  main_url: https://docs.hackerone.com/
  categories:
    - Documentation
    - Security
  featured: false
- title: Mux Video
  description: |
    API to video hosting and streaming
  main_url: https://mux.com/
  url: https://mux.com/
  categories:
    - Video
    - API
  featured: false
- title: Swapcard
  description: >
    The easiest way for event organizers to instantly connect people, build a
    community of attendees and exhibitors, and increase revenue over time
  main_url: https://www.swapcard.com/
  url: https://www.swapcard.com/
  categories:
    - Event
    - Community
    - Marketing
  built_by: Swapcard
  built_by_url: https://www.swapcard.com/
  featured: false
- title: Kalix
  description: >
    Kalix is perfect for healthcare professionals starting out in private
    practice, to those with an established clinic.
  main_url: https://www.kalixhealth.com/
  url: https://www.kalixhealth.com/
  categories:
    - Healthcare
  featured: false
- title: Bad Credit Loans
  description: |
    Get the funds you need, from $250-$5,000
  main_url: https://www.creditloan.com/
  url: https://www.creditloan.com/
  categories:
    - Finance
  featured: false
- title: Financial Center
  description: >
    Member-owned, not-for-profit, co-operative whose members receive financial
    benefits in the form of lower loan rates, higher savings rates, and lower
    fees than banks.
  main_url: https://fcfcu.com/
  url: https://fcfcu.com/
  categories:
    - Finance
    - Nonprofit
    - Business
    - Education
  built_by: https://fcfcu.com/
  built_by_url: https://fcfcu.com/
  featured: false
- title: Office of Institutional Research and Assessment
  description: |
    Good Data, Good Decisions
  main_url: http://oira.ua.edu/
  url: http://oira.ua.edu/
  categories:
    - Data
  featured: false
- title: The Telegraph Premium
  description: |
    Exclusive stories from award-winning journalists
  main_url: https://premium.telegraph.co.uk/
  url: https://premium.telegraph.co.uk/
  categories:
    - Media
  featured: false
- title: html2canvas
  description: |
    Screenshots with JavaScript
  main_url: http://html2canvas.hertzen.com/
  url: http://html2canvas.hertzen.com/
  source_url: https://github.com/niklasvh/html2canvas/tree/master/www
  categories:
    - JavaScript
    - Documentation
  built_by: Niklas von Hertzen
  built_by_url: http://hertzen.com/
  featured: false
- title: Half Electronics
  description: |
    Personal website
  main_url: https://www.halfelectronic.com/
  url: https://www.halfelectronic.com/
  categories:
    - Blog
  built_by: Fernando Poumian
  built_by_url: https://github.com/fpoumian/halfelectronic.com
  featured: false
- title: Frithir Software Development
  main_url: https://frithir.com/
  url: https://frithir.com/
  featured: false
  description: I DRINK COFFEE, WRITE CODE AND IMPROVE MY DEVELOPMENT SKILLS EVERY DAY.
  categories:
    - Design
    - Web Development
  built_by: Frithir
  built_by_url: https://Frithir.com/
- title: Unow
  main_url: https://www.unow.fr/
  url: https://www.unow.fr/
  categories:
    - Education
    - Marketing
  featured: false
- title: Peter Hironaka
  description: |
    Freelance Web Developer based in Los Angeles.
  main_url: https://peterhironaka.com/
  url: https://peterhironaka.com/
  categories:
    - Portfolio
    - Web Development
  built_by: Peter Hironaka
  built_by_url: https://github.com/PHironaka
  featured: false
- title: Michael McQuade
  description: |
    Personal website and blog for Michael McQuade
  main_url: https://giraffesyo.io
  url: https://giraffesyo.io
  categories:
    - Blog
  built_by: Michael McQuade
  built_by_url: https://github.com/giraffesyo
  featured: false
- title: Haacht Brewery
  description: |
    Corporate website for Haacht Brewery. Designed and Developed by Gafas.
  main_url: https://haacht.com/en/
  url: https://haacht.com
  categories:
    - Marketing
  built_by: Gafas
  built_by_url: https://gafas.be
  featured: false
- title: StoutLabs
  description: |
    Portfolio of Daniel Stout, freelance developer in East Tennessee.
  main_url: https://www.stoutlabs.com/
  url: https://www.stoutlabs.com/
  categories:
    - Web Development
    - Portfolio
  built_by: Daniel Stout
  built_by_url: https://github.com/stoutlabs
  featured: false
- title: Chicago Ticket Outcomes By Neighborhood
  description: |
    ProPublica data visualization of traffic ticket court outcomes
  categories:
    - Media
    - Nonprofit
  url: >-
    https://projects.propublica.org/graphics/il/il-city-sticker-tickets-maps/ticket-status/?initialWidth=782
  main_url: >-
    https://projects.propublica.org/graphics/il/il-city-sticker-tickets-maps/ticket-status/?initialWidth=782
  built_by: David Eads
  built_by_url: https://github.com/eads
  featured: false
- title: Chicago South Side Traffic Ticketing rates
  description: |
    ProPublica data visualization of traffic ticket rates by community
  main_url: >-
    https://projects.propublica.org/graphics/il/il-city-sticker-tickets-maps/ticket-rate/?initialWidth=782
  url: >-
    https://projects.propublica.org/graphics/il/il-city-sticker-tickets-maps/ticket-rate/?initialWidth=782
  categories:
    - Media
    - Nonprofit
  built_by: David Eads
  built_by_url: https://github.com/eads
  featured: false
- title: Otsimo
  description: >
    Otsimo is a special education application for children with autism, down
    syndrome and other developmental disabilities.
  main_url: https://otsimo.com/en/
  url: https://otsimo.com/en/
  categories:
    - Blog
    - Education
  featured: false
- title: Matt Bagni Portfolio 2018
  description: >
    Mostly the result of playing with Gatsby and learning about react and
    graphql. Using the screenshot plugin to showcase the work done for my
    company in the last 2 years, and a good amount of other experiments.
  main_url: https://mattbag.github.io
  url: https://mattbag.github.io
  categories:
    - Portfolio
  featured: false
- title: Lisa Ye's Blog
  description: |
    Simple blog/portofolio for a fashion designer. Gatsby_v2 + Netlify cms
  main_url: https://lisaye.netlify.app/
  url: https://lisaye.netlify.app/
  categories:
    - Blog
    - Portfolio
  featured: false
- title: Artem Sapegin
  description: >
    Little homepage of Artem Sapegin, a frontend developer, passionate
    photographer, coffee drinker and crazy dogs’ owner.
  main_url: https://sapegin.me/
  url: https://sapegin.me/
  categories:
    - Portfolio
    - Open Source
    - Web Development
  built_by: Artem Sapegin
  built_by_url: https://github.com/sapegin
  featured: false
- title: SparkPost Developers
  main_url: https://developers.sparkpost.com/
  url: https://developers.sparkpost.com/
  source_url: https://github.com/SparkPost/developers.sparkpost.com
  categories:
    - Documentation
    - API
  featured: false
- title: Malik Browne Portfolio 2018
  description: >
    The portfolio blog of Malik Browne, a full-stack engineer, foodie, and avid
    blogger/YouTuber.
  main_url: https://www.malikbrowne.com/about
  url: https://www.malikbrowne.com
  categories:
    - Blog
    - Portfolio
  built_by: Malik Browne
  built_by_url: https://twitter.com/milkstarz
  featured: false
- title: Novatics
  description: |
    Digital products that inspire and make a difference
  main_url: https://www.novatics.com.br
  url: https://www.novatics.com.br
  categories:
    - Portfolio
    - Technology
    - Web Development
  built_by: Novatics
  built_by_url: https://github.com/Novatics
  featured: false
- title: Max McKinney
  description: >
    I’m a developer and designer with a focus in web technologies. I build cars
    on the side.
  main_url: https://maxmckinney.com/
  url: https://maxmckinney.com/
  categories:
    - Portfolio
    - Web Development
    - Design
  built_by: Max McKinney
  featured: false
- title: Stickyard
  description: |
    Make your React component sticky the easy way
  main_url: https://nihgwu.github.io/stickyard/
  url: https://nihgwu.github.io/stickyard/
  source_url: https://github.com/nihgwu/stickyard/tree/master/website
  categories:
    - Web Development
  built_by: Neo Nie
  featured: false
- title: Agata Milik
  description: |
    Website of a Polish psychologist/psychotherapist based in Gdańsk, Poland.
  main_url: https://agatamilik.pl
  url: https://agatamilik.pl
  categories:
    - Marketing
    - Healthcare
  built_by: Piotr Fedorczyk
  built_by_url: https://piotrf.pl
  featured: false
- title: WebPurple
  main_url: https://www.webpurple.net/
  url: https://www.webpurple.net/
  source_url: https://github.com/WebPurple/site
  description: >-
    Site of local (Russia, Ryazan) frontend community. Main purpose is to show
    info about meetups and keep blog.
  categories:
    - Nonprofit
    - Web Development
    - Community
    - Blog
    - Open Source
  built_by: Nikita Kirsanov
  built_by_url: https://twitter.com/kitos_kirsanov
  featured: false
- title: Papertrail.io
  description: |
    Inspection Management for the 21st Century
  main_url: https://www.papertrail.io/
  url: https://www.papertrail.io/
  categories:
    - Marketing
    - Technology
  built_by: Papertrail.io
  built_by_url: https://www.papertrail.io
  featured: false
- title: Matt Ferderer
  main_url: https://mattferderer.com
  url: https://mattferderer.com
  source_url: https://github.com/mattferderer/gatsbyblog
  description: >
    A blog built with Gatsby that discusses web related tech
    such as JavaScript, .NET, Blazor & security.
  categories:
    - Blog
    - Web Development
  built_by: Matt Ferderer
  built_by_url: https://twitter.com/mattferderer
  featured: false
- title: Sahyadri Open Source Community
  main_url: https://sosc.org.in
  url: https://sosc.org.in
  source_url: https://github.com/haxzie/sosc-website
  description: >
    Official website of Sahyadri Open Source Community for community blog, event
    details and members info.
  categories:
    - Blog
    - Community
    - Open Source
  built_by: Musthaq Ahamad
  built_by_url: https://github.com/haxzie
  featured: false
- title: Tech Confessions
  main_url: https://confessions.tech
  url: https://confessions.tech
  source_url: https://github.com/JonathanSpeek/tech-confessions
  description: A guilt-free place for us to confess our tech sins \U0001F64F\n
  categories:
    - Community
    - Open Source
  built_by: Jonathan Speek
  built_by_url: https://speek.design
  featured: false
- title: Thibault Maekelbergh
  main_url: https://thibmaek.com
  url: https://thibmaek.com
  source_url: https://github.com/thibmaek/thibmaek.github.io
  description: |
    A nice blog about development, Raspberry Pi, plants and probably records.
  categories:
    - Blog
    - Open Source
  built_by: Thibault Maekelbergh
  built_by_url: https://twitter.com/thibmaek
  featured: false
- title: LearnReact.design
  main_url: https://learnreact.design
  url: https://learnreact.design
  description: >
    React Essentials For Designers: A React course tailored for product
    designers, ux designers, ui designers.
  categories:
    - Blog
  built_by: Linton Ye
  built_by_url: https://twitter.com/lintonye
- title: Mega House Creative
  main_url: https://www.megahousecreative.com/
  url: https://www.megahousecreative.com/
  description: >
    Mega House Creative is a digital agency that provides unique goal-oriented
    web marketing solutions.
  categories:
    - Marketing
    - Agency
  built_by: Daniel Robinson
  featured: false
- title: Tobie Marier Robitaille - csc
  main_url: https://tobiemarierrobitaille.com/
  url: https://tobiemarierrobitaille.com/en/
  description: |
    Portfolio site for director of photography Tobie Marier Robitaille
  categories:
    - Portfolio
    - Gallery
  built_by: Mill3 Studio
  built_by_url: https://mill3.studio/en/
  featured: false
- title: Mahipat's Portfolio
  main_url: https://mojaave.com/
  url: https://mojaave.com
  source_url: https://github.com/mhjadav/mojaave
  description: >
    mojaave.com is Mahipat's portfolio, I have developed it using Gatsby v2 and
    Bootstrap, To get in touch with people looking for full-stack developer.
  categories:
    - Portfolio
    - Web Development
  built_by: Mahipat Jadav
  built_by_url: https://mojaave.com/
  featured: false
- title: Mintfort
  main_url: https://mintfort.com/
  url: https://mintfort.com/
  source_url: https://github.com/MintFort/mintfort.com
  description: >
    Mintfort, the first crypto-friendly bank account. Store and manage assets on
    the blockchain.
  categories:
    - Technology
    - Finance
  built_by: Axel Fuhrmann
  built_by_url: https://axelfuhrmann.com/
  featured: false
- title: React Native Explorer
  main_url: https://react-native-explorer.firebaseapp.com
  url: https://react-native-explorer.firebaseapp.com
  description: |
    Explorer React Native packages and examples effortlessly.
  categories:
    - Education
  featured: false
- title: 500Tech
  main_url: https://500tech.com/
  url: https://500tech.com/
  featured: false
  categories:
    - Web Development
    - Agency
    - Open Source
- title: eworld
  main_url: https://eworld.herokuapp.com/
  url: https://eworld.herokuapp.com/
  featured: false
  categories:
    - E-commerce
    - Technology
- title: It's a Date
  description: >
    It's a Date is a dating app that actually involves dating.
  main_url: https://www.itsadate.app/
  url: https://www.itsadate.app/
  featured: false
  categories:
    - App
    - Blog
- title: Node.js HBase
  description: >
    Asynchronous HBase client for NodeJs using REST.
  main_url: https://hbase.js.org/
  url: https://hbase.js.org/
  source_url: https://github.com/adaltas/node-hbase
  categories:
    - Documentation
    - Open Source
    - Technology
  built_by: David Worms
  built_by_url: http://www.adaltas.com
  featured: false
- title: Peter Kroyer - Web Design / Web Development
  main_url: https://www.peterkroyer.at/en/
  url: https://www.peterkroyer.at/en/
  description: >
    Freelance web designer / web developer based in Vienna, Austria (Wien, Österreich).
  categories:
    - Agency
    - Web Development
    - Design
    - Portfolio
    - Freelance
  built_by: Peter Kroyer
  built_by_url: https://www.peterkroyer.at/
  featured: false
- title: Geddski
  main_url: https://gedd.ski
  url: https://gedd.ski
  description: >
    frontend mastery blog - level up your UI game.
  categories:
    - Web Development
    - Education
    - Productivity
    - User Experience
  built_by: Dave Geddes
  built_by_url: https://twitter.com/geddski
  featured: false
- title: Rung
  main_url: https://rung.com.br/
  url: https://rung.com.br/
  description: >
    Rung alerts you about the exceptionalities of your personal and professional life.
  categories:
    - API
    - Technology
    - Travel
  featured: false
- title: Mokkapps
  main_url: https://www.mokkapps.de/
  url: https://www.mokkapps.de/
  source_url: https://github.com/mokkapps/website
  description: >
    Portfolio website from Michael Hoffmann. Passionate software developer with focus on web-based technologies.
  categories:
    - Blog
    - Portfolio
    - Web Development
    - Mobile Development
  featured: false
- title: Premier Octet
  main_url: https://www.premieroctet.com/
  url: https://www.premieroctet.com/
  description: >
    Premier Octet is a React-based agency
  categories:
    - Agency
    - Web Development
    - Mobile Development
  featured: false
- title: Thorium
  main_url: https://www.thoriumsim.com/
  url: https://www.thoriumsim.com/
  source_url: https://github.com/thorium-sim/thoriumsim.com
  description: >
    Thorium - Open-source Starship Simulator Controls for Live Action Role Play
  built_by: Alex Anderson
  built_by_url: https://twitter.com/ralex1993
  categories:
    - Blog
    - Portfolio
    - Documentation
    - Marketing
    - Education
    - Entertainment
    - Open Source
    - Web Development
  featured: false
- title: Cameron Maske
  main_url: https://www.cameronmaske.com/
  url: https://www.cameronmaske.com/courses/introduction-to-pytest/
  source_url: https://github.com/cameronmaske/cameronmaske.com-v2
  description: >
    The homepage of Cameron Maske, a freelance full-stack developer, who is currently working on a free pytest video course
  categories:
    - Education
    - Video
    - Portfolio
    - Freelance
  featured: false
- title: Mike's Remote List
  main_url: https://www.mikesremotelist.com
  url: https://www.mikesremotelist.com
  description: >
    A list of remote jobs, updated throughout the day. Built on Gatsby v1 and powered by Contentful, Google Sheets, string and sticky tape.
  categories:
    - Marketing
  featured: false
- title: Madvoid
  main_url: https://madvoid.com/
  url: https://madvoid.com/screenshot/
  featured: false
  description: >
    Madvoid is a team of expert developers dedicated to creating simple, clear, usable and blazing fast web and mobile apps.
    We are coders that help companies and agencies to create social & interactive experiences.
    This includes full-stack development using React, WebGL, Static Site Generators, Ruby On Rails, Phoenix, GraphQL, Chatbots, CI / CD, Docker and more!
  categories:
    - Portfolio
    - Technology
    - Web Development
    - Agency
    - Marketing
  built_by: Jean-Paul Bonnetouche
  built_by_url: https://twitter.com/_jpb
- title: MOMNOTEBOOK.COM
  description: >
    Sharing knowledge and experiences that make childhood and motherhood rich, vibrant and healthy.
  main_url: https://momnotebook.com/
  url: https://momnotebook.com/
  featured: false
  built_by: Aleksander Hansson
  built_by_url: https://www.linkedin.com/in/aleksanderhansson/
  categories:
    - Blog
- title: Pirate Studios
  description: >
    Reinventing music studios with 24/7 self service rehearsal, DJ & production rooms available around the world.
  main_url: https://www.piratestudios.co
  url: https://www.piratestudios.co
  featured: false
  built_by: The Pirate Studios team
  built_by_url: https://github.com/piratestudios/
  categories:
    - Music
- title: Aurora EOS
  main_url: https://www.auroraeos.com/
  url: https://www.auroraeos.com/
  featured: false
  categories:
    - Finance
    - Marketing
    - Blog
  built_by: Corey Ward
  built_by_url: http://www.coreyward.me/
- title: MadeComfy
  main_url: https://madecomfy.com.au/
  url: https://madecomfy.com.au/
  description: >
    Short term rental management startup, using Contentful + Gatsby + CircleCI
  featured: false
  categories:
    - Travel
  built_by: Lucas Vilela
  built_by_url: https://madecomfy.com.au/
- title: Tiger Facility Services
  description: >
    Tiger Facility Services combines facility management expertise with state of the art software to offer a sustainable and customer oriented cleaning and facility service.
  main_url: https://www.tigerfacilityservices.com/de-en/
  url: https://www.tigerfacilityservices.com/de-en/
  featured: false
  categories:
    - Marketing
- title: Luciano Mammino's blog
  description: >
    Tech & programming blog of Luciano Mammino a.k.a. "loige", Full-Stack Web Developer and International Speaker
  main_url: https://loige.co
  url: https://loige.co
  featured: false
  categories:
    - Blog
    - Web Development
  built_by: Luciano Mammino
  built_by_url: https://loige.co
- title: Wire • Secure collaboration platform
  description: >
    Corporate website of Wire, an open source, end-to-end encrypted collaboration platform
  main_url: https://wire.com
  url: https://wire.com
  featured: false
  categories:
    - Open Source
    - Productivity
    - Technology
    - Blog
    - App
  built_by: Wire team
  built_by_url: https://github.com/orgs/wireapp/people
- title: J. Patrick Raftery
  main_url: https://www.jpatrickraftery.com
  url: https://www.jpatrickraftery.com
  description: J. Patrick Raftery is an opera singer and voice teacher based in Vancouver, BC.
  categories:
    - Portfolio
    - Music
  built_by: Michael Uloth
  built_by_url: https://www.michaeluloth.com
  featured: false
- title: Aria Umezawa
  main_url: https://www.ariaumezawa.com
  url: https://www.ariaumezawa.com
  description: Aria Umezawa is a director, producer, and writer currently based in San Francisco. Site designed by Stephen Bell.
  categories:
    - Portfolio
    - Music
    - Entertainment
  built_by: Michael Uloth
  built_by_url: https://www.michaeluloth.com
  featured: false
- title: Pomegranate Opera
  main_url: https://pomegranateopera.netlify.app
  url: https://pomegranateopera.netlify.app
  description: Pomegranate Opera is a lesbian opera written by Amanda Hale & Kye Marshall. Site designed by Stephen Bell.
  categories:
    - Gallery
    - Music
  built_by: Michael Uloth
  built_by_url: https://www.michaeluloth.com
  featured: false
- title: Daniel Cabena
  main_url: https://www.danielcabena.com
  url: https://www.danielcabena.com
  description: Daniel Cabena is a Canadian countertenor highly regarded in both Canada and Europe for prize-winning performances ranging from baroque to contemporary repertoire. Site designed by Stephen Bell.
  categories:
    - Portfolio
    - Music
  built_by: Michael Uloth
  built_by_url: https://www.michaeluloth.com
  featured: false
- title: Artist.Center
  main_url: https://artistcenter.netlify.app
  url: https://artistcenter.netlify.app
  description: The marketing page for Artist.Center, a soon-to-launch platform designed to connect opera singers to opera companies. Site designed by Stephen Bell.
  categories:
    - Music
  built_by: Michael Uloth
  built_by_url: https://www.michaeluloth.com
  featured: false
- title: DG Volo & Company
  main_url: https://www.dgvolo.com
  url: https://www.dgvolo.com
  description: DG Volo & Company is a Toronto-based investment consultancy. Site designed by Stephen Bell.
  categories:
    - Finance
  built_by: Michael Uloth
  built_by_url: https://www.michaeluloth.com
  featured: false
- title: Shawna Lucey
  main_url: https://www.shawnalucey.com
  url: https://www.shawnalucey.com
  description: Shawna Lucey is an American theater and opera director based in New York City. Site designed by Stephen Bell.
  categories:
    - Portfolio
    - Music
    - Entertainment
  built_by: Michael Uloth
  built_by_url: https://www.michaeluloth.com
  featured: false
- title: Leyan Lo
  main_url: https://www.leyanlo.com
  url: https://www.leyanlo.com
  description: >
    Leyan Lo’s personal website
  categories:
    - Portfolio
  built_by: Leyan Lo
  built_by_url: https://www.leyanlo.com
  featured: false
- title: Hawaii National Bank
  url: https://hawaiinational.bank
  main_url: https://hawaiinational.bank
  description: Hawaii National Bank's highly personalized service has helped loyal customers & locally owned businesses achieve their financial dreams for over 50 years.
  categories:
    - Finance
  built_by: Wall-to-Wall Studios
  built_by_url: https://walltowall.com
  featured: false
- title: Coletiv
  url: https://coletiv.com
  main_url: https://coletiv.com
  description: Coletiv teams up with companies of all sizes to design, develop & launch digital products for iOS, Android & the Web.
  categories:
    - Technology
    - Agency
    - Web Development
  built_by: Coletiv
  built_by_url: https://coletiv.com
  featured: false
- title: Gold Edge Training
  url: https://www.goldedgetraining.co.uk
  main_url: https://www.goldedgetraining.co.uk
  description: >
    AAT approved online distance learning accountancy training provider. Branded landing page / mini brochure promoting competitor differentiators, student testimonials, offers, service benefits and features. Designed to both inform potential students and encourage visits to company e-commerce site or direct company contact.
  categories:
    - Education
    - Learning
    - Landing Page
    - Business
    - Finance
  built_by: Leo Furze-Waddock
  built_by_url: https://www.linkedin.com/in/lfurzewaddock
- title: Gatsby Manor
  description: >
    We build themes for gatsby. We have themes for all projects including personal,
    portfolio, e-commerce, landing pages and more. We also run an in-house
    web dev and design studio. If you cannot find what you want, we can build it for you!
    Email us at gatsbymanor@gmail.com with questions.
  main_url: https://www.gatsbymanor.com
  url: https://www.gatsbymanor.com
  source_url: https://github.com/gatsbymanor
  categories:
    - Web Development
    - Agency
    - Technology
    - Freelance
  built_by: Steven Natera
  built_by_url: https://stevennatera.com
- title: Ema Suriano's Portfolio
  main_url: https://emasuriano.com/
  url: https://emasuriano.com/
  description: >
    Ema Suriano's portfolio to display information about him, his projects and what he's writing about.
  categories:
    - Portfolio
    - Technology
    - Web Development
  built_by: Ema Suriano
  built_by_url: https://emasuriano.com/
  featured: false
- title: Luan Orlandi
  main_url: https://luanorlandi.github.io
  url: https://luanorlandi.github.io
  source_url: https://github.com/luanorlandi/luanorlandi.github.io
  description: >
    Luan Orlandi's personal website. Brazilian web developer, enthusiast in React and Gatsby.
  categories:
    - Blog
    - Portfolio
    - Web Development
  built_by: Luan Orlandi
  built_by_url: https://github.com/luanorlandi
- title: Mobius Labs
  main_url: https://mobius.ml
  url: https://mobius.ml
  description: >
    Mobius Labs landing page, a Start-up working on Computer Vision
  categories:
    - Landing Page
    - Marketing
    - Technology
  built_by: sktt
  built_by_url: https://github.com/sktt
- title: EZAgrar
  main_url: https://www.ezagrar.at/en/
  url: https://www.ezagrar.at/en/
  description: >
    EZAgrar.at is the homepage of the biggest agricultural machinery dealership in Austria. In total 8 pages will be built for this client reusing a lot of components between them.
  categories:
    - E-commerce
    - Marketing
  built_by: MangoART
  built_by_url: https://www.mangoart.at
  featured: false
- title: OAsome blog
  main_url: https://oasome.blog/
  url: https://oasome.blog/
  source_url: https://github.com/oorestisime/oasome
  description: >
    Paris-based Cypriot adventurers. A and O. Lovers of life and travel. Want to get a glimpse of the OAsome world?
  categories:
    - Blog
    - Photography
    - Travel
  built_by: Orestis Ioannou
  featured: false
- title: Brittany Chiang
  main_url: https://brittanychiang.com/
  url: https://brittanychiang.com/
  source_url: https://github.com/bchiang7/v4
  description: >
    Personal website and portfolio of Brittany Chiang built with Gatsby v2
  categories:
    - Portfolio
  built_by: Brittany Chiang
  built_by_url: https://github.com/bchiang7
  featured: false
- title: Fitekran
  description: >
    One of the most visited Turkish blogs about health, sports and healthy lifestyle, that has been rebuilt with Gatsby v2 using WordPress.
  main_url: https://www.fitekran.com
  url: https://www.fitekran.com
  categories:
    - Science
    - Healthcare
    - Blog
  built_by: Burak Tokak
  built_by_url: https://www.buraktokak.com
- title: Serverless
  main_url: https://serverless.com
  url: https://serverless.com
  description: >
    Serverless.com – Build web, mobile and IoT applications with serverless architectures using AWS Lambda, Azure Functions, Google CloudFunctions & more!
  categories:
    - Technology
    - Web Development
  built_by: Codebrahma
  built_by_url: https://codebrahma.com
  featured: false
- title: Dive Bell
  main_url: https://divebell.band/
  url: https://divebell.band/
  description: >
    Simple site for a band to list shows dates and videos (499 on lighthouse)
  categories:
    - Music
  built_by: Matt Bagni
  built_by_url: https://mattbag.github.io
  featured: false
- title: Mayer Media Co.
  main_url: https://mayermediaco.com/
  url: https://mayermediaco.com/
  description: >
    Freelance Web Development and Digital Marketing
  categories:
    - Web Development
    - Marketing
    - Blog
  source_url: https://github.com/MayerMediaCo/MayerMediaCo2.0
  built_by: Danny Mayer
  built_by_url: https://twitter.com/mayermediaco
  featured: false
- title: Jan Czizikow Portfolio
  main_url: https://www.janczizikow.com/
  url: https://www.janczizikow.com/
  source_url: https://github.com/janczizikow/janczizikow-portfolio
  description: >
    Simple personal portfolio site built with Gatsby
  categories:
    - Portfolio
    - Freelance
    - Web Development
  built_by: Jan Czizikow
  built_by_url: https://github.com/janczizikow
- title: Carbon Design Systems
  main_url: http://www.carbondesignsystem.com/
  url: http://www.carbondesignsystem.com/
  description: >
    The Carbon Design System is integrating the new IBM Design Ethos and Language. It represents a completely fresh approach to the design of all things at IBM.
  categories:
    - Design System
    - Documentation
  built_by: IBM
  built_by_url: https://www.ibm.com/
  featured: false
- title: Mozilla Mixed Reality
  main_url: https://mixedreality.mozilla.org/
  url: https://mixedreality.mozilla.org/
  description: >
    Virtual Reality for the free and open Web.
  categories:
    - Open Source
  built_by: Mozilla
  built_by_url: https://www.mozilla.org/
  featured: false
- title: Uniform Hudl Design System
  main_url: http://uniform.hudl.com/
  url: http://uniform.hudl.com/
  description: >
    A single design system to ensure every interface feels like Hudl. From the colors we use to the size of our buttons and what those buttons say, Uniform has you covered. Check the guidelines, copy the code and get to building.
  categories:
    - Design System
    - Open Source
    - Design
  built_by: Hudl
  built_by_url: https://www.hudl.com/
- title: Subtle UI
  main_url: https://subtle-ui.netlify.app/
  url: https://subtle-ui.netlify.app/
  source_url: https://github.com/ryanwiemer/subtle-ui
  description: >
    A collection of clever yet understated user interactions found on the web.
  categories:
    - Web Development
    - Open Source
    - User Experience
  built_by: Ryan Wiemer
  built_by_url: https://www.ryanwiemer.com/
  featured: false
- title: developer.bitcoin.com
  main_url: https://developer.bitcoin.com/
  url: https://developer.bitcoin.com/
  description: >
    Bitbox based bitcoin.com developer platform and resources.
  categories:
    - Finance
  featured: false
- title: Barmej
  main_url: https://app.barmej.com/
  url: https://app.barmej.com/
  description: >
    An interactive platform to learn different programming languages in Arabic for FREE
  categories:
    - Education
    - Programming
    - Learning
  built_by: Obytes
  built_by_url: https://www.obytes.com/
  featured: false
- title: Emergence
  main_url: https://emcap.com/
  url: https://emcap.com/
  description: >
    Emergence is a top enterprise cloud venture capital firm. We fund early stage ventures focusing on enterprise & SaaS applications. Emergence is one of the top VC firms in Silicon Valley.
  categories:
    - Marketing
    - Blog
  built_by: Upstatement
  built_by_url: https://www.upstatement.com/
  featured: false
- title: FPVtips
  main_url: https://fpvtips.com
  url: https://fpvtips.com
  source_url: https://github.com/jumpalottahigh/fpvtips
  description: >
    FPVtips is all about bringing racing drone pilots closer together, and getting more people into the hobby!
  categories:
    - Community
    - Education
  built_by: Georgi Yanev
  built_by_url: https://twitter.com/jumpalottahigh
  featured: false
- title: Georgi Yanev
  main_url: https://blog.georgi-yanev.com/
  url: https://blog.georgi-yanev.com/
  source_url: https://github.com/jumpalottahigh/blog.georgi-yanev.com
  description: >
    I write articles about FPV quads (building and flying), web development, smart home automation, life-long learning and other topics from my personal experience.
  categories:
    - Blog
  built_by: Georgi Yanev
  built_by_url: https://twitter.com/jumpalottahigh
  featured: false
- title: Bear Archery
  main_url: https://beararchery.com/
  url: https://beararchery.com/
  categories:
    - E-commerce
    - Sports
  built_by: Escalade Sports
  built_by_url: https://www.escaladesports.com/
  featured: false
- title: "attn:"
  main_url: https://www.attn.com/
  url: https://www.attn.com/
  categories:
    - Media
    - Entertainment
  built_by: "attn:"
  built_by_url: https://www.attn.com/
  featured: false
- title: Mirror Conf
  description: >
    Mirror Conf is a conference designed to empower designers and frontend developers who have a thirst for knowledge and want to broaden their horizons.
  main_url: https://www.mirrorconf.com/
  url: https://www.mirrorconf.com/
  categories:
    - Conference
    - Design
    - Web Development
  featured: false
- title: Startarium
  main_url: https://www.startarium.ro
  url: https://www.startarium.ro
  description: >
    Free entrepreneurship educational portal with more than 20000 users, hundreds of resources, crowdfunding, mentoring and investor pitching events facilitated.
  categories:
    - Education
    - Nonprofit
    - Entrepreneurship
  built_by: Cezar Neaga
  built_by_url: https://twitter.com/cezarneaga
  featured: false
- title: Microlink
  main_url: https://microlink.io/
  url: https://microlink.io/
  description: >
    Extract structured data from any website.
  categories:
    - Web Development
    - API
  built_by: Kiko Beats
  built_by_url: https://kikobeats.com/
  featured: false
- title: Kevin Legrand
  url: https://k-legrand.com
  main_url: https://k-legrand.com
  source_url: https://github.com/Manoz/k-legrand.com
  description: >
    Personal website and blog built with love with Gatsby v2
  categories:
    - Blog
    - Portfolio
    - Web Development
  built_by: Kevin Legrand
  built_by_url: https://k-legrand.com
  featured: false
- title: David James Portfolio
  main_url: https://dfjames.com/
  url: https://dfjames.com/
  source_url: https://github.com/daviddeejjames/dfjames-gatsby
  description: >
    Portfolio Site using GatsbyJS and headless WordPress
  categories:
    - WordPress
    - Portfolio
    - Blog
  built_by: David James
  built_by_url: https://twitter.com/daviddeejjames
- title: Hypertext Candy
  url: https://www.hypertextcandy.com/
  main_url: https://www.hypertextcandy.com/
  description: >
    Blog about web development. Laravel, Vue.js, etc.
  categories:
    - Blog
    - Web Development
  built_by: Masahiro Harada
  built_by_url: https://twitter.com/_Masahiro_H_
  featured: false
- title: Maxence Poutord's blog
  description: >
    Tech & programming blog of Maxence Poutord, Software Engineer, Serial Traveler and Public Speaker
  main_url: https://www.maxpou.fr
  url: https://www.maxpou.fr
  featured: false
  categories:
    - Blog
    - Web Development
  built_by: Maxence Poutord
  built_by_url: https://www.maxpou.fr
- title: The Noted Project
  url: https://thenotedproject.org
  main_url: https://thenotedproject.org
  source_url: https://github.com/ianbusko/the-noted-project
  description: >
    Website to showcase the ethnomusicology research for The Noted Project.
  categories:
    - Portfolio
    - Education
    - Gallery
  built_by: Ian Busko
  built_by_url: https://github.com/ianbusko
  featured: false
- title: People For Bikes
  url: https://2017.peopleforbikes.org/
  main_url: https://2017.peopleforbikes.org/
  categories:
    - Community
    - Sports
    - Gallery
    - Nonprofit
  built_by: PeopleForBikes
  built_by_url: https://peopleforbikes.org/about-us/who-we-are/staff/
  featured: false
- title: Wide Eye
  description: >
    Creative agency specializing in interactive design, web development, and digital communications.
  url: https://wideeye.co/
  main_url: https://wideeye.co/
  categories:
    - Design
    - Web Development
  built_by: Wide Eye
  built_by_url: https://wideeye.co/about-us/
  featured: false
- title: CodeSandbox
  description: >
    CodeSandbox is an online editor that helps you create web applications, from prototype to deployment.
  url: https://codesandbox.io/
  main_url: https://codesandbox.io/
  categories:
    - Web Development
  featured: false
- title: Marvel
  description: >
    The all-in-one platform powering design.
  url: https://marvelapp.com/
  main_url: https://marvelapp.com/
  categories:
    - Design
  featured: false
- title: Designcode.io
  description: >
    Learn to design and code React apps.
  url: https://designcode.io
  main_url: https://designcode.io
  categories:
    - Learning
  featured: false
- title: Happy Design
  description: >
    The Brand and Product Team Behind Happy Money
  url: https://design.happymoney.com/
  main_url: https://design.happymoney.com/
  categories:
    - Design
    - Finance
- title: Weihnachtsmarkt.ms
  description: >
    Explore the christmas market in Münster (Westf).
  url: https://weihnachtsmarkt.ms/
  main_url: https://weihnachtsmarkt.ms/
  source_url: https://github.com/codeformuenster/weihnachtsmarkt
  categories:
    - Gallery
    - Food
  built_by: Code for Münster during MSHACK18
  featured: false
- title: Code Championship
  description: >
    Competitive coding competitions for students from 3rd to 8th grade. Code is Sport.
  url: https://www.codechampionship.com
  main_url: https://www.codechampionship.com
  categories:
    - Learning
    - Education
    - Sports
  built_by: Abamath LLC
  built_by_url: https://www.abamath.com
  featured: false
- title: Wieden+Kennedy
  description: >
    Wieden+Kennedy is an independent, global creative company.
  categories:
    - Technology
    - Web Development
    - Agency
    - Marketing
  url: https://www.wk.com
  main_url: https://www.wk.com
  built_by: Wieden Kennedy
  built_by_url: https://www.wk.com/about/
  featured: false
- title: Testing JavaScript
  description: >
    This course will teach you the fundamentals of testing your JavaScript applications using eslint, Flow, Jest, and Cypress.
  url: https://testingjavascript.com/
  main_url: https://testingjavascript.com/
  categories:
    - Learning
    - Education
    - JavaScript
  built_by: Kent C. Dodds
  built_by_url: https://kentcdodds.com/
  featured: false
- title: Use Hooks
  description: >
    One new React Hook recipe every day.
  url: https://usehooks.com/
  main_url: https://usehooks.com/
  categories:
    - Learning
  built_by: Gabe Ragland
  built_by_url: https://twitter.com/gabe_ragland
  featured: false
- title: Ambassador
  url: https://www.getambassador.io
  main_url: https://www.getambassador.io
  description: >
    Open source, Kubernetes-native API Gateway for microservices built on Envoy.
  categories:
    - Open Source
    - Documentation
    - Technology
  built_by: Datawire
  built_by_url: https://www.datawire.io
  featured: false
- title: Clubhouse
  main_url: https://clubhouse.io
  url: https://clubhouse.io
  description: >
    The intuitive and powerful project management platform loved by software teams of all sizes. Built with Gatsby v2 and Prismic
  categories:
    - Technology
    - Blog
    - Productivity
    - Community
    - Design
    - Open Source
  built_by: Ueno.
  built_by_url: https://ueno.co
  featured: false
- title: Asian Art Collection
  url: http://artmuseum.princeton.edu/asian-art/
  main_url: http://artmuseum.princeton.edu/asian-art/
  description: >
    Princeton University has a branch dealing with state of art.They have showcased ore than 6,000 works of Asian art are presented alongside ongoing curatorial and scholarly research
  categories:
    - Marketing
  featured: false
- title: QHacks
  url: https://qhacks.io
  main_url: https://qhacks.io
  source_url: https://github.com/qhacks/qhacks-website
  description: >
    QHacks is Queen’s University’s annual hackathon! QHacks was founded in 2016 with a mission to advocate and incubate the tech community at Queen’s University and throughout Canada.
  categories:
    - Education
    - Technology
    - Podcast
  featured: false
- title: Tyler McGinnis
  url: https://tylermcginnis.com/
  main_url: https://tylermcginnis.com/
  description: >
    The linear, course based approach to learning web technologies.
  categories:
    - Education
    - Technology
    - Podcast
    - Web Development
  featured: false
- title: a11y with Lindsey
  url: https://www.a11ywithlindsey.com/
  main_url: https://www.a11ywithlindsey.com/
  source_url: https://github.com/lkopacz/a11y-with-lindsey
  description: >
    To help developers navigate accessibility jargon, write better code, and to empower them to make their Internet, Everyone's Internet.
  categories:
    - Education
    - Blog
    - Technology
  built_by: Lindsey Kopacz
  built_by_url: https://twitter.com/littlekope0903
  featured: false
- title: DEKEMA
  url: https://www.dekema.com/
  main_url: https://www.dekema.com/
  description: >
    Worldclass crafting: Furnace, fervor, fulfillment. Delivering highest demand for future craftsmanship. Built using Gatsby v2 and Prismic.
  categories:
    - Healthcare
    - Science
    - Technology
  built_by: Crisp Studio
  built_by_url: https://crisp.studio
  featured: false
- title: Ramón Chancay
  description: >-
    Front-end / Back-end Developer in Guayaquil Ecuador.
    Currently at Everymundo, previously at El Universo.
    I enjoy teaching and sharing what I know.
    I give professional advice to developers and companies.
    My wife and my children are everything in my life.
  main_url: https://ramonchancay.me/
  url: https://ramonchancay.me/
  source_url: https://github.com/devrchancay/personal-site
  featured: false
  categories:
    - Blog
    - Technology
    - Web Development
  built_by: Ramón Chancay
  built_by_url: https://ramonchancay.me/
- title: Acclimate Consulting
  main_url: https://www.acclimate.io/
  url: https://www.acclimate.io/
  description: >-
    Acclimate is a consulting firm that puts organizations back in control with data-driven strategies and full-stack applications.
  categories:
    - Technology
    - Consulting
  built_by: Andrew Wilson
  built_by_url: https://github.com/andwilson
  featured: false
- title: Flyright
  url: https://flyright.co/
  main_url: https://flyright.co/
  description: >-
    Flyright curates everything you need for international travel in one tidy place 💜
  categories:
    - Technology
    - App
  built_by: Ty Hopp
  built_by_url: https://github.com/tyhopp
  featured: false
- title: Vets Who Code
  url: https://vetswhocode.io/
  main_url: https://vetswhocode.io/
  description: >-
    VetsWhoCode is a non-profit organization dedicated to training military veterans & giving them the skills they need transition into tech careers.
  categories:
    - Technology
    - Nonprofit
  featured: false
- title: Patreon Blog
  url: https://blog.patreon.com/
  main_url: https://blog.patreon.com/
  description: >-
    Official blog of Patreon.com
  categories:
    - Blog
  featured: false
- title: Full Beaker
  url: https://fullbeaker.com/
  main_url: https://fullbeaker.com/
  description: >-
    Full Beaker provides independent advice online about careers and home ownership, and connect anyone who asks with companies that can help them.
  categories:
    - Consulting
  featured: false
- title: Citywide Holdup
  url: https://citywideholdup.org/
  main_url: https://citywideholdup.org/
  description: >-
    Citywide Holdup is an annual fundraising event held around early November in the city of Austin, TX hosted by the Texas Wranglers benefitting Easter Seals of Central Texas, a non-profit organization that provides exceptional services, education, outreach and advocacy so that people with disabilities can live, learn, work and play in our communities.
  categories:
    - Nonprofit
    - Event
  built_by: Cameron Rison
  built_by_url: https://github.com/killakam3084
  featured: false
- title: Dawn Labs
  url: https://dawnlabs.io
  main_url: https://dawnlabs.io
  description: >-
    Thoughtful products for inspired teams. With a holistic approach to engineering and design, we partner with startups and enterprises to build for the digital era.
  categories:
    - Technology
    - Agency
    - Web Development
  featured: false
- title: COOP by Ryder
  url: https://coop.com/
  main_url: https://coop.com/
  description: >
    COOP is a platform that connects fleet managers that have idle vehicles to businesses that are looking to rent vehicles. COOP simplifies the process and paperwork required to safely share vehicles between business owners.
  categories:
    - Marketing
  built_by: Crispin Porter Bogusky
  built_by_url: http://www.cpbgroup.com/
  featured: false
- title: Propapanda
  url: https://propapanda.eu/
  main_url: https://propapanda.eu/
  description: >
    Is a creative production house based in Tallinn, Estonia. We produce music videos, commercials, films and campaigns – from scratch to finish.
  categories:
    - Video
    - Portfolio
    - Agency
    - Media
  built_by: Henry Kehlmann
  built_by_url: https://github.com/madhenry/
  featured: false
- title: JAMstack.paris
  url: https://jamstack.paris/
  main_url: https://jamstack.paris/
  source_url: https://github.com/JAMstack-paris/jamstack.paris
  description: >
    JAMstack-focused, bi-monthly meetup in Paris
  categories:
    - Web Development
  built_by: Matthieu Auger & Nicolas Goutay
  built_by_url: https://github.com/JAMstack-paris
  featured: false
- title: DexWallet - The only Wallet you need by Dexlab
  main_url: https://www.dexwallet.io/
  url: https://www.dexwallet.io/
  source_url: https://github.com/dexlab-io/DexWallet-website
  featured: false
  description: >-
    DexWallet is a secure, multi-chain, mobile wallet with an upcoming one-click exchange for mobile.
  categories:
    - App
    - Open Source
  built_by: DexLab
  built_by_url: https://github.com/dexlab-io
- title: Kings Valley Paving
  url: https://kingsvalleypaving.com
  main_url: https://kingsvalleypaving.com
  description: >
    Kings Valley Paving is an asphalt, paving and concrete company serving the commercial, residential and industrial sectors in the Greater Toronto Area. Site designed by Stephen Bell.
  categories:
    - Marketing
  built_by: Michael Uloth
  built_by_url: https://www.michaeluloth.com
  featured: false
- title: Peter Barrett
  url: https://www.peterbarrett.ca
  main_url: https://www.peterbarrett.ca
  description: >
    Peter Barrett is a Canadian baritone from Newfoundland and Labrador who performs opera and concert repertoire in Canada, the U.S. and around the world. Site designed by Stephen Bell.
  categories:
    - Portfolio
    - Music
  built_by: Michael Uloth
  built_by_url: https://www.michaeluloth.com
  featured: false
- title: NARCAN
  main_url: https://www.narcan.com
  url: https://www.narcan.com
  description: >
    NARCAN Nasal Spray is the first and only FDA-approved nasal form of naloxone for the emergency treatment of a known or suspected opioid overdose.
  categories:
    - Healthcare
  built_by: NARCAN
  built_by_url: https://www.narcan.com
  featured: false
- title: Ritual
  main_url: https://ritual.com
  url: https://ritual.com
  description: >
    Ritual started with a simple question, what exactly is in women's multivitamins? This is the story of what happened when our founder Kat started searching for answers — the story of Ritual.
  categories:
    - Healthcare
  built_by: Ritual
  built_by_url: https://ritual.com
  featured: false
- title: Truebill
  main_url: https://www.truebill.com
  url: https://www.truebill.com
  description: >
    Truebill empowers you to take control of your money.
  categories:
    - Finance
  built_by: Truebill
  built_by_url: https://www.truebill.com
  featured: false
- title: Smartling
  main_url: https://www.smartling.com
  url: https://www.smartling.com
  description: >
    Smartling enables you to automate, manage, and professionally translate content so that you can do more with less.
  categories:
    - Marketing
  built_by: Smartling
  built_by_url: https://www.smartling.com
  featured: false
- title: Clear
  main_url: https://www.clearme.com
  url: https://www.clearme.com
  description: >
    At clear, we’re working toward a future where you are your ID, enabling you to lead an unstoppable life.
  categories:
    - Security
  built_by: Clear
  built_by_url: https://www.clearme.com
  featured: false
- title: VS Code Rocks
  main_url: https://vscode.rocks
  url: https://vscode.rocks
  source_url: https://github.com/lannonbr/vscode-rocks
  featured: false
  description: >
    VS Code Rocks is a place for weekly news on the newest features and updates to Visual Studio Code as well as trending extensions and neat tricks to continually improve your VS Code skills.
  categories:
    - Open Source
    - Blog
    - Web Development
  built_by: Benjamin Lannon
  built_by_url: https://github.com/lannonbr
- title: Particle
  main_url: https://www.particle.io
  url: https://www.particle.io
  featured: false
  description: Particle is a fully-integrated IoT platform that offers everything you need to deploy an IoT product.
  categories:
    - Marketing
- title: freeCodeCamp curriculum
  main_url: https://learn.freecodecamp.org
  url: https://learn.freecodecamp.org
  featured: false
  description: Learn to code with free online courses, programming projects, and interview preparation for developer jobs.
  categories:
    - Web Development
    - Learning
- title: Tandem
  main_url: https://www.tandem.co.uk
  url: https://www.tandem.co.uk
  description: >
    We're on a mission to free you of money misery. Our app, card and savings account are designed to help you spend less time worrying about money and more time enjoying life.
  categories:
    - Finance
    - App
  built_by: Tandem
  built_by_url: https://github.com/tandembank
  featured: false
- title: Monbanquet.fr
  main_url: https://monbanquet.fr
  url: https://monbanquet.fr
  description: >
    Give your corporate events the food and quality it deserves, thanks to the know-how of the best local artisans.
  categories:
    - E-commerce
    - Food
    - Event
  built_by: Monbanquet.fr
  built_by_url: https://github.com/monbanquet
  featured: false
- title: The Leaky Cauldron Blog
  url: https://theleakycauldronblog.com
  main_url: https://theleakycauldronblog.com
  source_url: https://github.com/v4iv/theleakycauldronblog
  description: >
    A Brew of Awesomeness with a Pinch of Magic...
  categories:
    - Blog
  built_by: Vaibhav Sharma
  built_by_url: https://github.com/v4iv
  featured: false
- title: Wild Drop Surf Camp
  main_url: https://wilddropsurfcamp.com
  url: https://wilddropsurfcamp.com
  description: >
    Welcome to Portugal's best kept secret and be amazed with our nature. Here you can explore, surf, taste the world's best gastronomy and wine, feel the North Canyon's power with the biggest waves in the world and so many other amazing things. Find us, discover yourself!
  categories:
    - Travel
  built_by: Samuel Fialho
  built_by_url: https://samuelfialho.com
  featured: false
- title: JoinUp HR chatbot
  url: https://www.joinup.io
  main_url: https://www.joinup.io
  description: Custom HR chatbot for better candidate experience
  categories:
    - App
    - Technology
  featured: false
- title: JDCastro Web Design & Development
  main_url: https://jacobdcastro.com
  url: https://jacobdcastro.com
  source_url: https://github.com/jacobdcastro/personal-site
  featured: false
  description: >
    A small business site for freelance web designer and developer Jacob D. Castro. Includes professional blog, contact forms, and soon-to-come portfolio of sites for clients. Need a new website or an extra developer to share the workload? Feel free to check out the website!
  categories:
    - Blog
    - Portfolio
    - Business
    - Freelance
  built_by: Jacob D. Castro
  built_by_url: https://twitter.com/jacobdcastro
- title: Gatsby Tutorials
  main_url: https://www.gatsbytutorials.com
  url: https://www.gatsbytutorials.com
  source_url: https://github.com/ooloth/gatsby-tutorials
  featured: false
  description: >
    Gatsby Tutorials is a community-updated list of video, audio and written tutorials to help you learn GatsbyJS.
  categories:
    - Web Development
    - Education
    - Open Source
  built_by: Michael Uloth
  built_by_url: https://www.michaeluloth.com
- title: Grooovinger
  url: https://www.grooovinger.com
  main_url: https://www.grooovinger.com
  description: >
    Martin Grubinger, a web developer from Austria
  categories:
    - Portfolio
    - Web Development
  built_by: Martin Grubinger
  built_by_url: https://www.grooovinger.com
  featured: false
- title: LXDX - the Crypto Derivatives Exchange
  main_url: https://www.lxdx.co/
  url: https://www.lxdx.co/
  description: >
    LXDX is the world's fastest crypto exchange. Our mission is to bring innovative financial products to retail crypto investors, providing access to the same speed and scalability that institutional investors already depend on us to deliver each and every day.
  categories:
    - Marketing
    - Finance
  built_by: Corey Ward
  built_by_url: http://www.coreyward.me/
  featured: false
- title: Kyle McDonald
  url: https://kylemcd.com
  main_url: https://kylemcd.com
  source_url: https://github.com/kylemcd/personal-site-react
  description: >
    Personal site + blog for Kyle McDonald
  categories:
    - Blog
  built_by: Kyle McDonald
  built_by_url: https://kylemcd.com
  featured: false
- title: VSCode Power User Course
  main_url: https://VSCode.pro
  url: https://VSCode.pro
  description: >
    After 10 years with Sublime, I switched to VSCode. Love it. Spent 1000+ hours building a premium video course to help you switch today. 200+ power user tips & tricks turn you into a VSCode.pro
  categories:
    - Education
    - Learning
    - E-commerce
    - Marketing
    - Technology
    - Web Development
  built_by: Ahmad Awais
  built_by_url: https://twitter.com/MrAhmadAwais/
  featured: false
- title: Thijs Koerselman Portfolio
  main_url: https://www.vauxlab.com
  url: https://www.vauxlab.com
  featured: false
  description: >
    Portfolio of Thijs Koerselman. A freelance software engineer, full-stack web developer and sound designer.
  categories:
    - Portfolio
    - Business
    - Freelance
    - Technology
    - Web Development
    - Music
- title: Ad Hoc Homework
  main_url: https://homework.adhoc.team
  url: https://homework.adhoc.team
  description: >
    Ad Hoc builds government digital services that are fast, efficient, and usable by everyone. Ad Hoc Homework is a collection of coding and design challenges for candidates applying to our open positions.
  categories:
    - Web Development
    - Government
    - Healthcare
    - Programming
  built_by_url: https://adhoc.team
  featured: false
- title: Birra Napoli
  main_url: http://www.birranapoli.it
  url: http://www.birranapoli.it
  built_by: Ribrain
  built_by_url: https://www.ribrainstudio.com
  featured: false
  description: >
    Birra Napoli official site
  categories:
    - Landing Page
    - Business
    - Food
- title: Satispay
  url: https://www.satispay.com
  main_url: https://www.satispay.com
  categories:
    - Business
    - Finance
    - Technology
  built_by: Satispay
  built_by_url: https://www.satispay.com
  featured: false
- title: The Movie Database - Gatsby
  url: https://tmdb.lekoarts.de
  main_url: https://tmdb.lekoarts.de
  source_url: https://github.com/LekoArts/gatsby-source-tmdb-example
  categories:
    - Open Source
    - Entertainment
    - Gallery
  featured: false
  built_by: LekoArts
  built_by_url: https://github.com/LekoArts
  description: >
    Source from The Movie Database (TMDb) API (v3) in Gatsby. This example is built with react-spring, React hooks and react-tabs and showcases the gatsby-source-tmdb plugin. It also has some client-only paths and uses gatsby-image.
- title: LANDR - Creative Tools for Musicians
  url: https://www.landr.com/
  main_url: https://www.landr.com/en/
  categories:
    - Music
    - Technology
    - Business
    - Entrepreneurship
    - Freelance
    - Marketing
    - Media
  featured: false
  built_by: LANDR
  built_by_url: https://twitter.com/landr_music
  description: >
    Marketing website built for LANDR. LANDR is a web application that provides tools for musicians to master their music (using artificial intelligence), collaborate with other musicians, and distribute their music to multiple platforms.
- title: ClinicJS
  url: https://clinicjs.org/
  main_url: https://clinicjs.org/
  categories:
    - Technology
    - Documentation
  featured: false
  built_by: NearForm
  built_by_url: https://www.nearform.com/
  description: >
    Tools to help diagnose and pinpoint Node.js performance issues.
- title: KOBIT
  main_url: https://kobit.in
  url: https://kobit.in
  description: Automated Google Analytics Report with everything you need and more
  featured: false
  categories:
    - Marketing
    - Blog
  built_by: mottox2
  built_by_url: https://mottox2.com
- title: Aleksander Hansson
  main_url: https://ahansson.com
  url: https://ahansson.com
  featured: false
  description: >
    Portfolio website for Aleksander Hansson
  categories:
    - Portfolio
    - Business
    - Freelance
    - Technology
    - Web Development
    - Consulting
  built_by: Aleksander Hansson
  built_by_url: https://www.linkedin.com/in/aleksanderhansson/
- title: Surfing Nosara
  main_url: https://www.surfingnosara.com
  url: https://www.surfingnosara.com
  description: Real estate, vacation, and surf report hub for Nosara, Costa Rica
  featured: false
  categories:
    - Business
    - Blog
    - Gallery
    - Marketing
  built_by: Desarol
  built_by_url: https://www.desarol.com
- title: Crispin Porter Bogusky
  url: https://cpbgroup.com/
  main_url: https://cpbgroup.com/
  description: >
    We solve the world’s toughest communications problems with the most quantifiably potent creative assets.
  categories:
    - Agency
    - Design
    - Marketing
  built_by: Crispin Porter Bogusky
  built_by_url: https://cpbgroup.com/
  featured: false
- title: graphene-python
  url: https://graphene-python.org
  main_url: https://graphene-python.org
  description: Graphene is a collaboratively funded project.Graphene-Python is a library for building GraphQL APIs in Python easily.
  categories:
    - Library
    - API
    - Documentation
  featured: false
- title: Engel & Völkers Ibiza Holiday Rentals
  main_url: https://www.ev-ibiza.com/
  url: https://www.ev-ibiza.com/
  featured: false
  built_by: Ventura Digitalagentur
  description: >
    Engel & Völkers, one of the most successful real estate agencies in the world, offers luxury holiday villas to rent in Ibiza.
  categories:
    - Travel
- title: Sylvain Hamann's personal website
  url: https://shamann.fr
  main_url: https://shamann.fr
  source_url: https://github.com/sylvhama/shamann-gatsby/
  description: >
    Sylvain Hamann, web developer from France
  categories:
    - Portfolio
    - Web Development
  built_by: Sylvain Hamann
  built_by_url: https://twitter.com/sylvhama
  featured: false
- title: Luca Crea's portfolio
  main_url: https://lcrea.github.io
  url: https://lcrea.github.io
  description: >
    Portfolio and personal website of Luca Crea, an Italian software engineer.
  categories:
    - Portfolio
  built_by: Luca Crea
  built_by_url: https://github.com/lcrea
  featured: false
- title: Escalade Sports
  main_url: https://www.escaladesports.com/
  url: https://www.escaladesports.com/
  categories:
    - E-commerce
    - Sports
  built_by: Escalade Sports
  built_by_url: https://www.escaladesports.com/
  featured: false
- title: Exposify
  main_url: https://www.exposify.de/
  url: https://www.exposify.de/
  description: >
    This is our German website built with Gatsby 2.0, Emotion and styled-system.
    Exposify is a proptech startup and builds technology for real estate businesses.
    We provide our customers with an elegant agent software in combination
    with beautifully designed and fast websites.
  categories:
    - Web Development
    - Real Estate
    - Agency
    - Marketing
  built_by: Exposify
  built_by_url: https://www.exposify.de/
  featured: false
- title: Steak Point
  main_url: https://www.steakpoint.at/
  url: https://www.steakpoint.at/
  description: >
    Steak Restaurant in Vienna, Austria (Wien, Österreich).
  categories:
    - Food
  built_by: Peter Kroyer
  built_by_url: https://www.peterkroyer.at/
  featured: false
- title: Takumon blog
  main_url: https://takumon.com
  url: https://takumon.com
  source_url: https://github.com/Takumon/blog
  description: Java Engineer's tech blog.
  featured: false
  categories:
    - Blog
  built_by: Takumon
  built_by_url: https://twitter.com/inouetakumon
- title: DayThirty
  main_url: https://daythirty.com
  url: https://daythirty.com
  description: DayThirty - ideas for the new year.
  featured: false
  categories:
    - Marketing
  built_by: Jack Oliver
  built_by_url: https://twitter.com/mrjackolai
- title: TheAgencyProject
  main_url: https://theagencyproject.co
  url: https://theagencyproject.co
  description: Agency model, without agency overhead.
  categories:
    - Agency
  built_by: JV-LA
  built_by_url: https://jv-la.com
- title: Karen Hou's portfolio
  main_url: https://www.karenhou.com/
  url: https://www.karenhou.com/
  categories:
    - Portfolio
  built_by: Karen H. Developer
  built_by_url: https://github.com/karenhou
  featured: false
- title: Jean Luc Ponty
  main_url: https://ponty.com
  url: https://ponty.com
  description: Official site for Jean Luc Ponty, French virtuoso violinist and jazz composer.
  featured: false
  categories:
    - Music
    - Entertainment
  built_by: Othermachines
  built_by_url: https://othermachines.com
- title: Rosewood Family Advisors
  main_url: https://www.rfallp.com/
  url: https://www.rfallp.com/
  description: Rosewood Family Advisors LLP (Palo Alto) provides a diverse range of family office services customized for ultra high net worth individuals.
  featured: false
  categories:
    - Finance
    - Business
  built_by: Othermachines
  built_by_url: https://othermachines.com
- title: Standing By Company
  main_url: https://standingby.company
  url: https://standingby.company
  description: A brand experience design company led by Scott Mackenzie and Trent Barton.
  featured: false
  categories:
    - Design
    - Web Development
  built_by: Standing By Company
  built_by_url: https://standingby.company
- title: Ashley Thouret
  main_url: https://www.ashleythouret.com
  url: https://www.ashleythouret.com
  description: Official website of Canadian soprano Ashley Thouret. Site designed by Stephen Bell.
  categories:
    - Portfolio
    - Music
  built_by: Michael Uloth
  built_by_url: https://www.michaeluloth.com
  featured: false
- title: The AZOOR Society
  main_url: https://www.azoorsociety.org
  url: https://www.azoorsociety.org
  description: The AZOOR Society is a UK-based charity committed to promoting awareness of Acute Zonal Occult Outer Retinopathy and assisting further research. Site designed by Stephen Bell.
  categories:
    - Community
    - Nonprofit
  built_by: Michael Uloth
  built_by_url: https://www.michaeluloth.com
  featured: false
- title: Gábor Fűzy pianist
  main_url: https://pianobar.hu
  url: https://pianobar.hu
  description: Gábor Fűzy pianist's official website built with Gatsby v2.
  categories:
    - Music
  built_by: Zoltán Bedi
  built_by_url: https://github.com/B3zo0
  featured: false
- title: Logicwind
  main_url: https://logicwind.com
  url: https://logicwind.com
  description: Website of Logicwind - JavaScript experts, Technology development agency & consulting.
  featured: false
  categories:
    - Portfolio
    - Agency
    - Web Development
    - Consulting
  built_by: Logicwind
  built_by_url: https://www.logicwind.com
- title: ContactBook.app
  main_url: https://contactbook.app
  url: https://contactbook.app
  description: Seamlessly share Contacts with G Suite team members
  featured: false
  categories:
    - Landing Page
    - Blog
  built_by: Logicwind
  built_by_url: https://www.logicwind.com
- title: Waterscapes
  main_url: https://waterscap.es
  url: https://waterscap.es/lake-monteynard/
  source_url: https://github.com/gaelbillon/Waterscapes-Gatsby-site
  description: Waterscap.es is a directory of bodies of water (creeks, ponds, waterfalls, lakes, etc) with information about each place such as how to get there, hike time, activities and photos and a map displayed with the Mapbox GL SJ npm package. It was developed with the goal of learning Gatsby. This website is based on the gatsby-contentful-starter and uses Contentful as CMS. It is hosted on Netlify. Hooks are setup with Bitbucket and Contentful to trigger a new build upon code or content changes. The data on Waterscap.es is a mix of original content and informations from the internets gathered and put together.
  categories:
    - Directory
    - Photography
    - Travel
  built_by: Gaël Billon
  built_by_url: https://gaelbillon.com
  featured: false
- title: Packrs
  url: https://www.packrs.co/
  main_url: https://www.packrs.co/
  description: >
    Packrs is a local delivery platform, one spot for all your daily requirements. On a single tap get everything you need at your doorstep.
  categories:
    - Marketing
    - Landing Page
    - Entrepreneurship
  built_by: Vipin Kumar Rawat
  built_by_url: https://github.com/aesthytik
  featured: false
- title: HyakuninIsshu
  main_url: https://hyakuninanki.net
  url: https://hyakuninanki.net
  source_url: https://github.com/rei-m/web_hyakuninisshu
  description: >
    HyakuninIsshu is a traditional Japanese card game.
  categories:
    - Education
    - Gallery
    - Entertainment
  built_by: Rei Matsushita
  built_by_url: https://github.com/rei-m/
  featured: false
- title: WQU Partners
  main_url: https://partners.wqu.org/
  url: https://partners.wqu.org/
  featured: false
  categories:
    - Marketing
    - Education
    - Landing Page
  built_by: Corey Ward
  built_by_url: http://www.coreyward.me/
- title: Federico Giacone
  url: https://federico.giac.one/
  main_url: https://federico.giac.one
  source_url: https://github.com/leopuleo/federico.giac.one
  description: >
    Digital portfolio for Italian Architect Federico Giacone.
  categories:
    - Portfolio
    - Gallery
  built_by: Leonardo Giacone
  built_by_url: https://github.com/leopuleo
  featured: false
- title: Station
  url: https://getstation.com/
  main_url: https://getstation.com/
  description: Station is the first smart browser for busy people. A single place for all of your web applications.
  categories:
    - Technology
    - Web Development
    - Productivity
  featured: false
- title: Vyron Vasileiadis
  url: https://fedonman.com/
  main_url: https://fedonman.com
  source_url: https://github.com/fedonman/fedonman-website
  description: Personal space of Vyron Vasileiadis aka fedonman, a Web & IoT Developer, Educator and Entrepreneur based in Athens, Greece.
  categories:
    - Portfolio
    - Technology
    - Web Development
    - Education
  built_by: Vyron Vasileiadis
  built_by_url: https://github.com/fedonman
- title: Fabien Champigny
  url: https://www.champigny.name/
  main_url: https://www.champigny.name/
  built_by_url: https://www.champigny.name/
  description: Fabien Champigny's personal blog. Entrepreneur, hacker and loves street photo.
  categories:
    - Blog
    - Gallery
    - Photography
    - Productivity
    - Entrepreneurship
  featured: false
- title: Alex Xie - Portfolio
  url: https://alexieyizhe.me/
  main_url: https://alexieyizhe.me/
  source_url: https://github.com/alexieyizhe/alexieyizhe.github.io
  description: >
    Personal website of Alex Yizhe Xie, a University of Waterloo Computer Science student and coding enthusiast.
  categories:
    - Blog
    - Portfolio
    - Web Development
  featured: false
- title: Dale Blackburn - Portfolio
  url: https://dakebl.co.uk/
  main_url: https://dakebl.co.uk/
  description: >
    Dale Blackburn's personal website and blog.
  categories:
    - Blog
    - Portfolio
    - Web Development
  featured: false
- title: Portfolio of Anthony Wiktor
  url: https://www.anthonydesigner.com/
  main_url: https://www.anthonydesigner.com/
  description: >
    Anthony Wiktor is a Webby Award-Winning Creative Director and Digital Designer twice named Hot 100 by WebDesigner Magazine. Anthony has over a decade of award-winning experience in design and has worked on projects across a diverse set of industries — from entertainment to consumer products to hospitality to technology. Anthony is a frequent lecturer at USC’s Annenberg School for Communication & Journalism and serves on the board of AIGA Los Angeles.
  categories:
    - Portfolio
    - Marketing
  built_by: Maciej Leszczyński
  built_by_url: https://twitter.com/_maciej
  featured: false
- title: Frame.io Workflow Guide
  main_url: https://workflow.frame.io
  url: https://workflow.frame.io
  description: >
    The web’s most comprehensive post-production resource, written by pro filmmakers, for pro filmmakers. Always expanding, always free.
  categories:
    - Education
  built_by: Frame.io
  built_by_url: https://frame.io
  featured: false
- title: MarcySutton.com
  main_url: https://marcysutton.com
  url: https://marcysutton.com
  description: >
    The personal website of web developer and accessibility advocate Marcy Sutton.
  categories:
    - Blog
    - Accessibility
    - Video
    - Photography
  built_by: Marcy Sutton
  built_by_url: https://marcysutton.com
  featured: true
- title: WPGraphQL Docs
  main_url: https://docs.wpgraphql.com
  url: https://docs.wpgraphql.com
  description: >
    Documentation for WPGraphQL, a free open-source WordPress plugin that provides an extendable GraphQL schema and API for any WordPress site.
  categories:
    - API
    - Documentation
    - Technology
    - Web Development
    - WordPress
  built_by: WPGraphQL
  built_by_url: https://wpgraphql.com
  featured: false
- title: Shine Lawyers
  main_url: https://www.shine.com.au
  url: https://www.shine.com.au
  description: >
    Shine Lawyers is an Australian legal services website built with Gatsby v2, Elasticsearch, Isso, and Geolocation services.
  categories:
    - Business
    - Blog
- title: Parallel Polis Kosice
  url: https://www.paralelnapoliskosice.sk/
  main_url: https://www.paralelnapoliskosice.sk/
  source_url: https://github.com/ParalelnaPolisKE/paralelnapoliskosice.sk
  description: >
    Parallel Polis is a collective of people who want to live in a more opened world. We look for possibilities and technologies (Bitcoin, the blockchain, reputation systems and decentralized technologies in general) that open new ways, make processes easier and remove unnecessary barriers. We want to create an environment that aims at education, discovering and creating better systems for everybody who is interested in freedom and independence.
  categories:
    - Blog
    - Education
    - Technology
  built_by: Roman Vesely
  built_by_url: https://romanvesely.
  featured: false
- title: Unda Solutions
  url: https://unda.com.au
  main_url: https://unda.com.au
  description: >
    A custom web application development company in Perth, WA
  categories:
    - Business
    - Freelance
    - Web Development
    - Technology
  featured: false
- title: BIGBrave
  main_url: https://bigbrave.digital
  url: https://bigbrave.digital
  description: >
    BIGBrave is a strategic design firm. We partner with our clients, big and small, to design & create human-centered brands, products, services and systems that are simple, beautiful and easy to use.
  categories:
    - Agency
    - Web Development
    - Marketing
    - Technology
    - WordPress
  built_by: Francois Brill | BIGBrave
  built_by_url: https://bigbrave.digital
  featured: false
- title: 5th Avenue Properties
  main_url: https://5thavenue.co.za
  url: https://5thavenue.co.za
  description: >
    5th Avenue Properties specializes in the leasing and sales of office space and industrial property. BIGBrave built the website in Gatsby with data from an API server (CRM) for all the property and consultant data, and WordPress for all the website content data and case studies. All forms on the website was also directly integrated into the CRM system to ensure no leads are lost. People cannot stop commenting on the speed of the site and the property search.
  categories:
    - Technology
    - WordPress
    - API
  built_by: Russel Povey and Francois Brill | BIGBrave
  built_by_url: https://bigbrave.digital
  featured: false
- title: Intsha Consulting
  main_url: https://intsha.co.za
  url: https://intsha.co.za
  description: >
    Intsha is a bespoke Human Resources consultancy firm offering expert Recruitment and Talent Management services in today's competitive marketplace. BIGBrave helped Intsha design and develop a bespoke online presense helping them stand out from the crowd.
  categories:
    - Consulting
    - Marketing
    - WordPress
  built_by: Evan Janovsky | BIGBrave
  built_by_url: https://bigbrave.digital
  featured: false
- title: MHW Law
  main_url: https://mhwlaw.ca
  url: https://mhwlaw.ca
  description: >
    MHW is a full service law firm that has offered legal representation and advice to clients locally and throughout British Columbia since 1984. BIGBrave helped MHW bring their website into the 21st century by offering the best and latest Gatsby site to help them stand our from the crowd.
  categories:
    - Law
    - Marketing
    - WordPress
  built_by: Evan Janovsky and Francois Brill | BIGBrave
  built_by_url: https://bigbrave.digital
  featured: false
- title: KegTracker
  main_url: https://www.kegtracker.co.za
  url: https://www.kegtracker.co.za
  description: >
    Keg Tracker is part of the Beverage Insights family and its sole aim is to provide you with the right data about your kegs to make better decisions. In today’s business landscape having the right information at your finger tips is crucial to the agility of your business.
  categories:
    - Food
    - Business
    - Technology
  built_by: Francois Brill | BIGBrave
  built_by_url: https://bigbrave.digital
  featured: false
- title: Mike Nichols
  url: https://www.mikenichols.me
  main_url: https://www.mikenichols.me
  description: >
    Portfolio site of Mike Nichols, a UX designer and product development lead.
  categories:
    - Portfolio
    - Technology
    - Web Development
  built_by: Mike Nichols
  featured: false
- title: Steve Haid
  url: https://www.stevehaid.com
  main_url: https://www.stevehaid.com
  description: >
    Steve Haid is a real estate agent and Professional Financial Planner (PFP) who has been helping clients achieve their investment goals since 2006. Site designed by Stephen Bell.
  categories:
    - Marketing
    - Real Estate
  built_by: Michael Uloth
  built_by_url: https://www.michaeluloth.com
- title: Incremental - Loyalty, Rewards and Incentive Programs
  main_url: https://www.incremental.com.au
  url: https://www.incremental.com.au
  description: >
    Sydney-based digital agency specialising in loyalty, rewards and incentive programs. WordPress backend; Cloudinary, YouTube and Hubspot form integration; query data displayed as animated SVG graphs; video background in the header.
  categories:
    - Agency
    - Portfolio
    - WordPress
  built_by: Incremental
  built_by_url: https://www.incremental.com.au
  featured: false
- title: Technica11y
  main_url: https://www.technica11y.org
  url: https://www.technica11y.org
  description: >
    Discussing challenges in technical accessibility.
  categories:
    - Accessibility
    - Education
    - Video
  built_by: Tenon.io
  built_by_url: https://tenon.io
  featured: false
- title: Matthew Secrist
  main_url: https://www.matthewsecrist.net
  url: https://www.matthewsecrist.net
  source_url: https://github.com/matthewsecrist/v3
  description: >
    Matthew Secrist's personal portfolio using Gatsby, Prismic and Styled-Components.
  categories:
    - Portfolio
    - Technology
    - Web Development
  built_by: Matthew Secrist
  built_by_url: https://www.matthewsecrist.net
  featured: false
- title: Node.js Dev
  main_url: https://nodejs.dev
  url: https://nodejs.dev
  source_url: https://github.com/nodejs/nodejs.dev
  description: >
    Node.js Foundation Website.
  categories:
    - Documentation
    - Web Development
  built_by: Node.js Website Redesign Working Group
  built_by_url: https://github.com/nodejs/website-redesign
  featured: false
- title: Sheffielders
  main_url: https://sheffielders.org
  url: https://sheffielders.org
  source_url: https://github.com/davemullenjnr/sheffielders
  description: >
    A collective of businesses, creatives, and projects based in Sheffield, UK.
  categories:
    - Directory
  built_by: Dave Mullen Jnr
  built_by_url: https://davemullenjnr.co.uk
  featured: false
- title: Stealth Labs
  url: https://stealthlabs.io
  main_url: https://stealthlabs.io
  description: >
    We design and develop for the web, mobile and desktop
  categories:
    - Portfolio
    - Web Development
  built_by: Edvins Antonovs
  built_by_url: https://edvins.io
  featured: false
- title: Constanzia Yurashko
  main_url: https://www.constanziayurashko.com
  url: https://www.constanziayurashko.com
  description: >
    Exclusive women's ready-to-wear fashion by designer Constanzia Yurashko.
  categories:
    - Portfolio
  built_by: Maxim Andries
  featured: false
- title: Algolia
  url: https://algolia.com
  main_url: https://algolia.com
  description: >
    Algolia helps businesses across industries quickly create relevant, scalable, and lightning fast search and discovery experiences.
  categories:
    - Web Development
    - Technology
    - Open Source
    - Featured
  built_by: Algolia
  featured: true
- title: GVD Renovations
  url: https://www.gvdrenovationsinc.com/
  main_url: https://www.gvdrenovationsinc.com/
  description: >
    GVD Renovations is a home improvement contractor with a well known reputation as a professional, quality contractor in California.
  categories:
    - Business
  built_by: David Krasniy
  built_by_url: http://dkrasniy.com
  featured: false
- title: Styled System
  url: https://styled-system.com/
  main_url: https://styled-system.com/
  source_url: https://github.com/styled-system/styled-system/tree/master/docs
  description: >
    Style props for rapid UI development.
  categories:
    - Design System
  built_by: Brent Jackson
  built_by_url: https://jxnblk.com/
- title: Timehacker
  url: https://timehacker.app
  main_url: https://timehacker.app
  description: >
    Procrastination killer, automatic time tracking app to skyrocket your productivity
  categories:
    - Productivity
    - App
    - Technology
    - Marketing
    - Landing Page
  built_by: timehackers
  featured: false
- title: Little & Big
  main_url: https://www.littleandbig.com.au/
  url: https://www.littleandbig.com.au/
  description: >
    Little & Big exists with the aim to create Websites, Apps, E-commerce stores
    that are consistently unique and thoughtfully crafted, every time.
  categories:
    - Agency
    - Design
    - Web Development
    - Portfolio
  built_by: Little & Big
  built_by_url: https://www.littleandbig.com.au/
  featured: false
- title: Cat Knows
  main_url: https://catnose99.com/
  url: https://catnose99.com/
  description: >
    Personal blog built with Gatsby v2.
  categories:
    - Blog
    - Web Development
  built_by: CatNose
  built_by_url: https://twitter.com/catnose99
  featured: false
- title: just some dev
  url: https://www.iamdeveloper.com
  main_url: https://www.iamdeveloper.com
  source_url: https://github.com/nickytonline/www.iamdeveloper.com
  description: >
    Just some software developer writing things ✏️
  categories:
    - Blog
  built_by: Nick Taylor
  built_by_url: https://www.iamdeveloper.com
  featured: false
- title: Keziah Moselle Blog
  url: https://blog.keziahmoselle.fr/
  main_url: https://blog.keziahmoselle.fr/
  source_url: https://github.com/KeziahMoselle/blog.keziahmoselle.fr
  description: >
    ✍️ A place to share my thoughts.
  categories:
    - Blog
  built_by: Keziah Moselle
  built_by_url: https://keziahmoselle.fr/
- title: xfuture's blog
  url: https://www.xfuture-blog.com/
  main_url: https://www.xfuture-blog.com/
  source_url: https://github.com/xFuture603/xfuture-blog
  description: >
    A blog about Devops, Web development, and my insights as a systems engineer.
  categories:
    - Blog
  built_by: Daniel Uhlmann
  built_by_url: https://www.xfuture-blog.com/
- title: Mayne's Blog
  main_url: https://gine.me/
  url: https://gine.me/page/1
  source_url: https://github.com/mayneyao/gine-blog
  featured: false
  categories:
    - Blog
    - Web Development
- title: Bakedbird
  url: https://bakedbird.com
  main_url: https://bakedbird.com
  description: >
    Eleftherios Psitopoulos - A frontend developer from Greece ☕
  categories:
    - Portfolio
    - Blog
  built_by: Eleftherios Psitopoulos
  built_by_url: https://bakedbird.com
- title: Aravind Balla
  url: https://aravindballa.com
  main_url: https://aravindballa.com
  source_url: https://github.com/aravindballa/website2017
  description: >
    Personal portfolio of Aravind Balla
  categories:
    - Portfolio
    - Blog
    - Web Development
  built_by: Aravind Balla
  built_by_url: https://aravindballa.com
- title: Kaleb McKelvey
  url: https://kalebmckelvey.com
  main_url: https://kalebmckelvey.com
  source_url: https://github.com/avatar-kaleb/kalebmckelvey-site
  description: >
    Personal portfolio of Kaleb McKelvey!
  categories:
    - Blog
    - Portfolio
  built_by: Kaleb McKelvey
  built_by_url: https://kalebmckelvey.com
  featured: false
- title: Michal Czaplinski
  url: https://czaplinski.io
  main_url: https://czaplinski.io
  source_url: https://github.com/michalczaplinski/michalczaplinski.github.io
  description: >
    Michal Czaplinski is a full-stack developer 🚀
  categories:
    - Portfolio
    - Web Development
  built_by: Michal Czaplinski mmczaplinski@gmail.com
  built_by_url: https://czaplinski.io
  featured: false
- title: Interactive Investor (ii)
  url: https://www.ii.co.uk
  main_url: https://www.ii.co.uk
  description: >
    Hybrid (static/dynamic) Gatsby web app for ii's free research, news and analysis, discussion and product marketing site.
  categories:
    - Business
    - Finance
    - Technology
  built_by: Interactive Investor (ii)
  built_by_url: https://www.ii.co.uk
  featured: false
- title: Weingut Goeschl
  url: https://www.weingut-goeschl.at/
  main_url: https://www.weingut-goeschl.at/
  description: >
    Weingut Goeschl is a family winery located in Gols, Burgenland in Austria (Österreich)
  categories:
    - E-commerce
    - Business
  built_by: Peter Kroyer
  built_by_url: https://www.peterkroyer.at/
  featured: false
- title: Hash Tech Guru
  url: https://hashtech.guru
  main_url: https://hashtech.guru
  description: >
    Software Development Training School and Tech Blog
  categories:
    - Blog
    - Education
  built_by: Htet Wai Yan Soe
  built_by_url: https://github.com/johnreginald
- title: AquaGruppen Vattenfilter
  url: https://aquagruppen.se
  main_url: https://aquagruppen.se/
  description: >
    Water filter and water treatment products in Sweden
  categories:
    - Business
    - Technology
  built_by: Johan Eliasson
  built_by_url: https://github.com/elitan
  featured: false
- title: Josef Aidt
  url: https://josefaidt.dev
  main_url: https://josefaidt.dev
  source_url: https://github.com/josefaidt/josefaidt.github.io
  description: >
    Personal website, blog, portfolio for Josef Aidt
  categories:
    - Portfolio
    - Blog
    - Web Development
  built_by: Josef Aidt
  built_by_url: https://twitter.com/garlicbred
- title: How To egghead
  main_url: https://howtoegghead.com/
  url: https://howtoegghead.com/
  source_url: https://github.com/eggheadio/how-to-egghead
  featured: false
  built_by: egghead.io
  built_by_url: https://egghead.io
  description: >
    How to become an egghead instructor or reviewer
  categories:
    - Documentation
    - Education
- title: Sherpalo Ventures
  main_url: https://www.sherpalo.com/
  url: https://www.sherpalo.com/
  featured: false
  categories:
    - Finance
    - Business
    - Technology
  built_by: Othermachines
  built_by_url: https://othermachines.com
- title: WrapCode
  url: https://www.wrapcode.com
  main_url: https://www.wrapcode.com
  description: >
    A full stack blog on Microsoft Azure, JavaScript, DevOps, AI and Bots.
  categories:
    - Blog
    - Technology
    - Web Development
  built_by: Rahul P
  built_by_url: https://twitter.com/_rahulpp
  featured: false
- title: Kirankumar Ambati's Portfolio
  url: https://www.kirankumarambati.me
  main_url: https://www.kirankumarambati.me
  description: >
    Personal website, blog, portfolio of Kirankumar Ambati
  categories:
    - Blog
    - Portfolio
    - Web Development
  built_by: Kirankumar Ambati
  built_by_url: https://github.com/kirankumarambati
  featured: false
- title: Rou Hun Fan's portfolio
  main_url: https://flowen.me
  url: https://flowen.me
  description: >
    Portfolio of creative developer Rou Hun Fan. Built with Gatsby v2 &amp; Greensock drawSVG.
  categories:
    - Portfolio
  built_by: Rou Hun Fan Developer
  built_by_url: https://flowen.me
  featured: false
- title: chadly.net
  url: https://www.chadly.net
  main_url: https://www.chadly.net
  source_url: https://github.com/chadly/chadly.net
  description: >
    Personal tech blog by Chad Lee.
  categories:
    - Blog
    - Technology
    - Web Development
  built_by: Chad Lee
  built_by_url: https://github.com/chadly
  featured: false
- title: CivicSource
  url: https://www.civicsource.com
  main_url: https://www.civicsource.com
  description: >
    Online auction site to purchase tax-distressed properties from local taxing authorities.
  categories:
    - Real Estate
    - Government
  featured: false
- title: SpotYou
  main_url: https://spotyou.joshglazer.com
  url: https://spotyou.joshglazer.com
  source_url: https://github.com/joshglazer/spotyou
  description: >
    SpotYou allows you to watch your favorite music videos on Youtube based on your Spotify Preferences
  categories:
    - Entertainment
    - Music
  built_by: Josh Glazer
  built_by_url: https://linkedin.com/in/joshglazer/
  featured: false
- title: Hesam Kaveh's blog
  description: >
    A blog with great seo that using gatsby-source-wordpress to fetch posts from backend
  main_url: https://hesamkaveh.com/
  url: https://hesamkaveh.com/
  source_url: https://github.com/hesamkaveh/sansi
  featured: false
  categories:
    - Blog
    - WordPress
- title: Oliver Gomes Portfolio
  main_url: https://oliver-gomes.github.io/v4/
  url: https://oliver-gomes.github.io/v4/
  description: >
    As an artist and a web designer/developer, I wanted to find a way to present these two portfolios in a way that made sense.  I felt with new found power of speed, Gatsby helped keep my creativity intact with amazing response and versatility. I felt my butter smooth transition felt much better in user perspective and super happy with the power of Gatsby.
  categories:
    - Portfolio
    - Web Development
    - Blog
  built_by: Oliver Gomes
  built_by_url: https://github.com/oliver-gomes
  featured: false
- title: Patrik Szewczyk
  url: https://www.szewczyk.cz/
  main_url: https://www.szewczyk.cz/
  description: >
    Patrik Szewczyk – JavaScript, TypeScript, React, Node.js developer, Redux, Reason
  categories:
    - Portfolio
  built_by: Patrik Szewczyk
  built_by_url: https://linkedin.com/in/thepatriczek/
  featured: false
- title: Jacob Cofman's Blog
  description: >
    Personal blog / portfolio about Jacob Cofman.
  main_url: https://jcofman.de/
  url: https://jcofman.de/
  source_url: https://github.com/JCofman/jc-website
  featured: false
  categories:
    - Blog
    - Portfolio
- title: re-geo
  description: >
    re-geo is react based geo cities style component.
  main_url: https://re-geo.netlify.app/
  url: https://re-geo.netlify.app/
  source_url: https://github.com/sadnessOjisan/re-geo-lp
  categories:
    - Open Source
  built_by: sadnessOjisan
  built_by_url: https://twitter.com/sadnessOjisan
  featured: false
- title: Luis Cestou Portfolio
  description: >
    Portfolio of graphic + interactive designer Luis Cestou.
  main_url: https://luiscestou.com
  url: https://luiscestou.com
  source_url: https://github.com/lcestou/luiscestou.com
  built_by: Luis Cestou contact@luiscestou.com
  built_by_url: https://luiscestou.com
  featured: false
  categories:
    - Portfolio
    - Web Development
- title: Data Hackers
  url: https://datahackers.com.br/
  main_url: https://datahackers.com.br/
  description: >
    Official website for the biggest portuguese-speaking data science community. Makes use of several data sources such as podcasts from Anchor, messages from Slack, newsletters from MailChimp and blog posts from Medium. The unique visual design also had its hurdles and was quite fun to develop!
  categories:
    - Blog
    - Education
    - Podcast
    - Technology
  built_by: Kaordica
  built_by_url: https://kaordica.design
  featured: false
- title: TROMAQ
  url: https://www.tromaq.com/
  main_url: https://www.tromaq.com/
  description: >
    TROMAQ executes earthmoving services and rents heavy machinery for construction work. Even with the lack of good photography, their new site managed to pass a solid and trustworthy feeling to visitors during testing and they're already seeing the improvement in brand awareness, being the sole player with a modern website in their industry.
  categories:
    - Marketing
  built_by: Kaordica
  built_by_url: https://kaordica.design
  featured: false
- title: Novida Consulting
  url: https://www.novidaconsultoria.com.br
  main_url: https://www.novidaconsultoria.com.br
  description: >
    Novida’s goal was to position itself as a solid, exclusive and trustworthy brand for families looking for a safe financial future… We created a narrative and visual design that highlight their exclusivity.
  categories:
    - Marketing
  built_by: Kaordica
  built_by_url: https://kaordica.design
  featured: false
- title: We Are Clarks
  url: https://www.weareclarks.com
  main_url: https://www.weareclarks.com
  source_url: https://github.com/abeaclark/weareclarks
  description: >
    A family travel blog.
  categories:
    - Blog
    - Travel
  built_by: Abe Clark
  built_by_url: https://www.linkedin.com/in/abrahamclark/
  featured: false
- title: Guillaume Briday's Blog
  main_url: https://guillaumebriday.fr/
  url: https://guillaumebriday.fr/
  source_url: https://github.com/guillaumebriday/guillaumebriday.fr
  description: >
    My personal blog built with Gatsby and Tailwind CSS.
  categories:
    - Blog
    - Web Development
    - Technology
  built_by: Guillaume Briday
  built_by_url: https://guillaumebriday.fr/
  featured: false
- title: Jean Regisser's Portfolio
  main_url: https://jeanregisser.com/
  url: https://jeanregisser.com/
  source_url: https://github.com/jeanregisser/jeanregisser.com
  featured: false
  description: >
    Portfolio of software engineer Jean Regisser.
  categories:
    - Portfolio
    - Mobile Development
  built_by: Jean Regisser
  built_by_url: https://jeanregisser.com/
- title: Chase Ohlson
  url: https://chaseohlson.com
  main_url: https://chaseohlson.com
  description: >
    Portfolio of frontend engineer & web developer Chase Ohlson.
  categories:
    - Portfolio
    - Web Development
  built_by: Chase Ohlson
  built_by_url: https://chaseohlson.com
  featured: false
- title: Zach Schnackel
  url: https://zslabs.com
  main_url: https://zslabs.com
  source_url: https://github.com/zslabs/zslabs.com
  description: >
    Portfolio site for UI/Motion Developer, Zach Schnackel.
  categories:
    - Portfolio
    - Web Development
  built_by: Zach Schnackel
  built_by_url: https://zslabs.com
- title: Gremlin
  url: https://www.gremlin.com
  main_url: https://www.gremlin.com
  description: >
    Gremlin's Failure as a Service finds weaknesses in your system before they cause problems.
  categories:
    - Marketing
- title: Headless.page
  main_url: https://headless.page/
  url: https://headless.page/
  description: >
    Headless.page is a directory of e-commerce sites featuring headless architecture, PWA features and / or the latest JavaScript technology.
  categories:
    - Directory
    - E-commerce
  built_by: Subscribe Pro
  built_by_url: https://www.subscribepro.com/
  featured: false
- title: Ouracademy
  main_url: https://our-academy.org/
  url: https://our-academy.org/
  source_url: https://github.com/ouracademy/website
  description: >
    Ouracademy is an organization that promoves the education in software development through blog posts & videos smiley.
  categories:
    - Open Source
    - Blog
    - Education
  built_by: Ouracademy
  built_by_url: https://github.com/ouracademy
  featured: false
- title: Tenon.io
  main_url: https://tenon.io
  url: https://tenon.io
  description: >
    Tenon.io is an accessibility tooling, services and consulting company.
  categories:
    - API
    - Accessibility
    - Business
    - Consulting
    - Technology
  built_by: Tenon.io
  built_by_url: https://tenon.io
  featured: false
- title: Projectival
  url: https://www.projectival.de/
  main_url: https://www.projectival.de/
  description: >
    Freelancer Online Marketing & Web Development in Cologne, Germany
  categories:
    - Freelance
    - Marketing
    - Web Development
    - Blog
    - Consulting
    - SEO
    - Business
  built_by: Sascha Klapetz
  built_by_url: https://www.projectival.de/
  featured: false
- title: Hetzner Online Community
  main_url: https://community.hetzner.com
  url: https://community.hetzner.com
  description: >
    Hetzner Online Community provides a free collection of high-quality tutorials, which are based on free and open source software, on a variety of topics such as development, system administration, and other web technology.
  categories:
    - Web Development
    - Technology
    - Programming
    - Open Source
    - Community
  built_by: Hetzner Online GmbH
  built_by_url: https://www.hetzner.com/
  featured: false
- title: AGYNAMIX
  url: https://www.agynamix.de/
  main_url: https://www.agynamix.de/
  source_url: https://github.com/tuhlmann/agynamix.de
  description: >
    Full Stack Java, Scala, Clojure, TypeScript, React Developer in Thalheim, Germany
  categories:
    - Freelance
    - Web Development
    - Programming
    - Blog
    - Consulting
    - Portfolio
    - Business
  built_by: Torsten Uhlmann
  built_by_url: https://www.agynamix.de/
  featured: false
- title: syracuse.io
  url: https://syracuse.io
  main_url: https://syracuse.io
  source_url: https://github.com/syracuseio/syracuseio/
  description: >
    Landing page for Syracuse NY Software Development Meetup Groups
  categories:
    - Community
  built_by: Benjamin Lannon
  built_by_url: https://lannonbr.com
- title: Render Documentation
  main_url: https://render.com/docs
  url: https://render.com/docs
  description: >
    Render is the easiest place to host your sites and apps. We use Gatsby for everything on https://render.com, including our documentation. The site is deployed on Render as well! We also have a guide to deploying Gatsby apps on Render: https://render.com/docs/deploy-gatsby.
  categories:
    - Web Development
    - Programming
    - Documentation
    - Technology
  built_by: Render Developers
  built_by_url: https://render.com
  featured: false
- title: prima
  url: https://www.prima.co
  main_url: https://www.prima.co
  description: >
    Discover industry-defining wellness content and trusted organic hemp CBD products safely supporting wellness, stress, mood, skin health, and balance.
  categories:
    - Blog
    - E-commerce
    - Education
  built_by: The Couch
  built_by_url: https://thecouch.nyc
- title: Gatsby Guides
  url: https://gatsbyguides.com/
  main_url: https://gatsbyguides.com/
  description: >
    Free tutorial course about using Gatsby with a CMS.
  categories:
    - Education
    - Documentation
    - Web Development
  built_by: Osio Labs
  built_by_url: https://osiolabs.com/
  featured: false
- title: Architude
  url: https://architudedesign.com
  main_url: https://architudedesign.com
  description: >
    筑冶 Architude International Design Consultants
  categories:
    - Design
    - Landing Page
    - Gallery
  built_by: Neo Nie
  built_by_url: https://github.com/nihgwu
  featured: false
- title: Arctica
  url: https://arctica.io
  main_url: https://arctica.io
  description: >
    Arctica specialises in purpose-built websites and progressive web applications with user optimal experiences, tailored to meet the objectives of your business.
  categories:
    - Portfolio
    - Agency
    - Design
    - Web Development
  built_by: Arctica
  built_by_url: https://arctica.io
  featured: false
- title: David Brookes
  url: https://davidbrookes.me
  main_url: https://davidbrookes.me
  description: >
    Specialising in crafting stylish, high performance websites and applications that get results, using the latest cutting edge web development technologies.
  categories:
    - Portfolio
    - Freelance
    - Web Development
  built_by: Arctica
  built_by_url: https://arctica.io
  featured: false
- title: Dennis Morello
  url: https://morello.dev
  main_url: https://morello.dev
  source_url: https://gitlab.com/dennismorello/dev-blog
  description: >
    morello.dev is a development and technology blog written by Dennis Morello.
  categories:
    - Blog
    - Education
    - Web Development
    - Open Source
    - Technology
  built_by: Dennis Morello
  built_by_url: https://twitter.com/dennismorello
  featured: false
- title: BaseTable
  url: https://autodesk.github.io/react-base-table/
  main_url: https://autodesk.github.io/react-base-table/
  source_url: https://github.com/Autodesk/react-base-table
  description: >
    BaseTable is a react table component to display large data set with high performance and flexibility.
  categories:
    - Web Development
    - Documentation
    - Open Source
  built_by: Neo Nie
  built_by_url: https://github.com/nihgwu
  featured: false
- title: herper.io
  url: https://herper.io/
  main_url: https://herper.io/
  description: >
    Portfolio website for Jacob Herper - a Front End Web Developer with a passion for all things digital. I have more than 10 years experience working in web development.
  categories:
    - Portfolio
    - Web Development
    - Freelance
    - Design
    - SEO
  built_by: Jacob Herper
  built_by_url: https://github.com/jakeherp
  source_url: https://github.com/jakeherp/portfolio
  featured: false
- title: Artem Sapegin Photography
  description: >
    Photography portfolio and blog of Artem Sapegin, an award-losing photographer living in Berlin, Germany. Landscapes, cityscapes and dogs.
  main_url: https://morning.photos/
  url: https://morning.photos/
  source_url: https://github.com/sapegin/morning.photos
  categories:
    - Portfolio
    - Photography
  built_by: Artem Sapegin
  built_by_url: https://github.com/sapegin
- title: Pattyrn
  main_url: https://pattyrn.com
  url: https://pattyrn.com
  description: >
    Pattyrn uses advanced machine learning AI to analyze the platform’s your teams use, making it easy to solve performance problems, reduce bottlenecks, and monitor culture health to optimize your ROI and help boost performance without causing burn out.
  categories:
    - Marketing
    - Technology
  built_by: Pattyrn
  built_by_url: https://twitter.com/Pattyrn4
  featured: false
- title: Intranet Italia Day
  main_url: https://www.intranetitaliaday.it/en
  url: https://www.intranetitaliaday.it/en
  description: >
    The Italian event dedicated to the digital workplace that focuses on planning, governance and company intranet management
  categories:
    - Event
    - Conference
  built_by: Ariadne Digital
  built_by_url: https://www.ariadnedigital.it
  featured: false
- title: Textually Stylo
  main_url: https://www.textually.net
  url: https://www.textually.net
  description: >
    Stylo Markdown writing App marketing/documentation website by Textually Inc.
  categories:
    - Marketing
    - Technology
    - Blog
    - Documentation
  built_by: Sébastien Hamel
  built_by_url: https://www.textually.net
  featured: false
- title: OneDeck
  main_url: https://www.onedeck.co
  url: https://www.onedeck.co
  description: >
    OneDeck is a simple yet powerful tool for creating and sharing your one-page investment summary in under 10 minutes.
  categories:
    - Finance
    - Technology
  built_by: William Neill
  built_by_url: https://twitter.com/williamneill
  featured: false
- title: Assortment
  main_url: https://assortment.io
  url: https://assortment.io
  description: >
    Assortment aims to provide detailed tutorials (and more) for developers of all skill levels within the Web Development Industry. Attempting to cut out the fluff and arm you with the facts.
  categories:
    - Blog
    - Web Development
  built_by: Luke Whitehouse
  built_by_url: https://twitter.com/_lukewh
  featured: false
- title: Mission42
  main_url: https://mission42.zauberware.com
  url: https://mission42.zauberware.com
  description: >
    A landing page for the mobile app Mission42. Mission42 wants to help you learn new skills.
  categories:
    - App
    - Learning
    - Education
    - Landing Page
  built_by: Philipp Siegmund, zauberware
  built_by_url: https://www.zauberware.com
- title: Altstadtdomizil Idstein
  main_url: http://www.altstadtdomizil-idstein.de/
  url: http://www.altstadtdomizil-idstein.de/
  description: >
    A landing page for a holiday apartment in Idstein, Germany.
  categories:
    - Landing Page
    - Travel
    - Real Estate
  built_by: Simon Franzen, zauberware
  built_by_url: https://www.zauberware.com
- title: Gerald Martinez Dev
  main_url: https://gmartinez.dev/
  url: https://gmartinez.dev/
  source_url: https://github.com/nephlin7/gmartinez.dev
  description: >
    Personal website for show my skills and my works.
  categories:
    - Web Development
    - Portfolio
  built_by: Gerald Martinez
  built_by_url: https://twitter.com/GeraldM_92
  featured: false
- title: Becreatives
  main_url: https://becreatives.com
  url: https://becreatives.com
  featured: false
  description: >
    Digital software house. Enlights ideas. Think smart execute harder.
  categories:
    - Technology
    - Web Development
    - Agency
    - Marketing
  built_by: Becreatives
  built_by_url: https://becreatives.com
- title: Paul Clifton Photography
  main_url: https://paulcliftonphotography.com
  url: https://paulcliftonphotography.com
  featured: false
  description: >
    A full migration from WordPress to GatsbyJS and DatoCMS. Includes custom cropping on images as viewport changes size and also an infinity scroll that doesn't preload all of the results.
  categories:
    - Blog
    - Portfolio
    - Gallery
    - Photography
  built_by: Little Wolf Studio
  built_by_url: https://littlewolfstudio.co.uk
- title: Atte Juvonen - Blog
  url: https://www.attejuvonen.fi/
  main_url: https://www.attejuvonen.fi/
  source_url: https://github.com/baobabKoodaa/blog
  description: >
    Tech-oriented personal blog covering topics like AI, data, voting, game theory, infosec and software development.
  categories:
    - Blog
    - Data
    - JavaScript
    - Programming
    - Science
    - Security
    - Technology
    - Web Development
  featured: false
- title: Kibuk Construction
  url: https://kibukconstruction.com/
  main_url: https://kibukconstruction.com/
  description: >
    Kibuk Construction is a fully licensed and insured contractor specializing in Siding, Decks, Windows & Doors!
  categories:
    - Business
  built_by: David Krasniy
  built_by_url: http://dkrasniy.com
- title: RedCarpetUp
  main_url: https://www.redcarpetup.com
  url: https://www.redcarpetup.com/
  description: >
    RedCarpetUp's home page for a predominantly mobile-only customer base in India with major constraints on bandwidth availability
  categories:
    - Finance
  built_by: RedCarpet Dev Team
  built_by_url: https://www.redcarpetup.com
  featured: false
- title: talita traveler
  url: https://talitatraveler.com/
  main_url: https://talitatraveler.com/
  source_url: https://github.com/afuh/talitatraveler
  description: >
    Talita Traveler's personal blog.
  categories:
    - Blog
  built_by: Axel Fuhrmann
  built_by_url: https://axelfuhrmann.com/
  featured: false
- title: Pastelería el Progreso
  url: https://pasteleriaelprogreso.com/
  main_url: https://pasteleriaelprogreso.com/
  source_url: https://github.com/afuh/elprogreso
  description: >
    Famous bakery in Buenos Aires.
  categories:
    - Food
    - Gallery
  built_by: Axel Fuhrmann
  built_by_url: https://axelfuhrmann.com/
  featured: false
- title: Maitrik's Portfolio
  url: https://www.maitrikpatel.com/
  main_url: https://www.maitrikpatel.com/
  source_url: https://github.com/maitrikjpatel/portfolio
  description: >
    Portfolio of a Front-End Developer / UX Designer who designs and develops pixel perfect user interface, experiences and web applications.
  categories:
    - Portfolio
    - Blog
    - Design
    - Web Development
  built_by: Maitrik Patel
  built_by_url: https://www.maitrikpatel.com/
  featured: false
- title: PicPick
  url: https://picpick.app/
  main_url: https://picpick.app/
  description: >
    All-in-one Graphic Design Tool, Screen Capture Software, Image Editor, Color Picker, Pixel Ruler and More
  categories:
    - Productivity
    - App
    - Technology
  built_by: NGWIN
  built_by_url: https://picpick.app/
  featured: false
- title: Ste O'Neill
  main_url: https://www.steoneill.dev
  url: https://www.steoneill.dev
  description: >
    MVP of a portfolio site for a full stack UK based developer.
  categories:
    - Blog
    - Portfolio
  built_by: Ste O'Neill
  built_by_url: https://steoneill.dev
  featured: false
- title: Filipe Santos Correa's Portfolio
  description: >
    Filipe's Personal About Me / Portfolio.
  main_url: https://filipesantoscorrea.com/
  url: https://filipesantoscorrea.com/
  source_url: https://github.com/Safi1012/filipesantoscorrea.com
  featured: false
  categories:
    - Portfolio
- title: Progressive Massachusetts Legislator Scorecard
  main_url: https://scorecard.progressivemass.com
  url: https://scorecard.progressivemass.com
  featured: false
  source_url: https://github.com/progressivemass/legislator-scorecard
  description: >
    Learn about MA state legislators' voting records through a progressive lens
  categories:
    - Government
    - Education
  built_by: Alex Holachek
  built_by_url: https://alex.holachek.com/
- title: Jeff Wolff – Portfolio
  main_url: https://www.jeffwolff.net
  url: https://www.jeffwolff.net
  featured: false
  description: >
    A guy from San Diego who makes websites.
  categories:
    - Blog
    - Portfolio
    - Web Development
- title: Jp Valery – Portfolio
  main_url: https://jpvalery.photo
  url: https://jpvalery.photo
  featured: false
  description: >
    Self-taught photographer documenting spaces and people
  categories:
    - Portfolio
    - Photography
- title: Prevue
  main_url: https://www.prevue.io
  url: https://www.prevue.io
  featured: false
  description: >
    All in One Prototyping Tool For Vue Developers
  categories:
    - Open Source
    - Web Development
- title: Gold Medal Flour
  main_url: https://www.goldmedalflour.com
  url: https://www.goldmedalflour.com
  description: >
    Gold Medal Four is a brand of flour products owned by General Mills. The new site was built using Gatsby v2 with data sources from WordPress and an internal recipe API, and features multifaceted recipe filtering and a modified version of Gatsby Image to support art direction images.
  categories:
    - Food
  built_by: General Mills Branded Sites Dev Team
  built_by_url: https://www.generalmills.com
  featured: false
- title: Fifth Gait Technologies
  main_url: https://5thgait.com
  url: https://5thgait.com
  featured: false
  description: >
    Fifth Gait is a small business in the defense and space industry that is run and owned by physicists and engineers that have worked together for decades. The site was built using Gatsby V2.
  categories:
    - Government
    - Science
    - Technology
  built_by: Jonathan Z. Fisher
  built_by_url: https://jonzfisher.com
- title: Sal's Pals
  main_url: https://www.sals-pals.net
  url: https://www.sals-pals.net
  featured: false
  description: >
    Sal's Pals is a professional dog walking and pet sitting service based in Westfield, NJ. New site built with gatsby v2.
  categories:
    - Business
- title: Zuyet Awarmatrip
  main_url: https://www.zuyetawarmatrip.com
  url: https://www.zuyetawarmatrip.com
  featured: false
  description: >
    Zuyet Awarmatrip is a subsidiary identity within the personal ecosystem of Zuyet Awarmatik, focusing on travel and photography.
  categories:
    - Travel
    - Photography
  built_by: Zuyet Awarmatik
- title: manuvel.be
  url: https://www.manuvel.be
  main_url: https://www.manuvel.be
  source_url: https://github.com/riencoertjens/manuvelsite
  description: >
    Cycling themed café coming this april in Sint Niklaas, Belgium. One page with funky css-grid and gatsby-image trickery!
  categories:
    - Food
  built_by: WEBhart
  built_by_url: https://www.web-hart.com
  featured: false
- title: WEBhart
  url: https://www.web-hart.com
  main_url: https://www.web-hart.com
  description: >
    Hi, I'm Rien (pronounced Reen) from Belgium but based in Girona, Spain. I'm an autodidact, committed to learning until the end of time.
  categories:
    - Portfolio
    - Design
    - Web Development
    - Freelance
  built_by: WEBhart
  built_by_url: https://www.web-hart.com
  featured: false
- title: nicdougall.com
  url: https://nicdougall.netlify.app/
  main_url: https://nicdougall.netlify.app/
  source_url: https://github.com/riencoertjens/nicdougall.com
  description: >
    Athlete website with Netlify CMS for blog content.
  categories:
    - Blog
  built_by: WEBhart
  built_by_url: https://www.web-hart.com
  featured: false
- title: Lebuin D'Haese
  url: https://www.lebuindhaese.be/
  main_url: https://www.lebuindhaese.be/
  description: >
    Artist portfolio website. Powered by a super simple Netlify CMS to easily add blog posts or new art pieces.
  categories:
    - Portfolio
    - Blog
  built_by: WEBhart
  built_by_url: https://www.web-hart.com
  featured: false
- title: Iefke Molenstra
  url: https://www.iefke.be/
  main_url: https://www.iefke.be/
  description: >
    Artist portfolio website. Powered by a super simple Netlify CMS to easily add blog posts or new art pieces.
  categories:
    - Portfolio
    - Blog
  built_by: WEBhart
  built_by_url: https://www.web-hart.com
  featured: false
- title: The Broomwagon
  url: https://www.thebroomwagongirona.com/
  main_url: https://www.thebroomwagongirona.com/
  description: >
    foodtruck style coffee by pro cyclist Robert Gesink. The site has a webshop with merchandise and coffee beans.
  categories:
    - E-commerce
  built_by: WEBhart
  built_by_url: https://www.web-hart.com
- title: Pella Windows and Doors
  main_url: https://www.pella.com
  url: https://www.pella.com
  featured: false
  description: >
    The Pella Corporation is a privately held window and door manufacturing
  categories:
    - Business
- title: tinney.dev
  url: https://tinney.dev
  main_url: https://tinney.dev
  source_url: https://github.com/cdtinney/tinney.dev
  description: >
    Personal portfolio/blog of Colin Tinney
  categories:
    - Blog
    - Portfolio
    - Open Source
  built_by: Colin Tinney
  built_by_url: https://tinney.dev
  featured: false
- title: Monkeywrench Books
  main_url: https://monkeywrenchbooks.org
  url: https://monkeywrenchbooks.org
  description: >
    Monkeywrench Books is an all-volunteer, collectively-run bookstore and event space in Austin, TX
  categories:
    - Business
    - Community
    - Education
  built_by: Monkeywrench Books
  built_by_url: https://monkeywrenchbooks.org
- title: DeepMay.io
  main_url: https://deepmay.io
  url: https://deepmay.io
  description: >
    DeepMay is an experimental new tech bootcamp in the mountains of North Carolina.
  categories:
    - Event
    - Community
    - Technology
    - Marketing
  built_by: DeepMay
  built_by_url: https://twitter.com/deepmay_io
  featured: false
- title: Liferay.Design
  main_url: https://liferay.design
  url: https://liferay.design
  source_url: https://github.com/liferay-design/liferay.design
  description: >
    Liferay.Design is home to some of the freshest open-source designers who love to share articles and other resources for the Design Community.
  categories:
    - Blog
    - Community
    - Design
    - Marketing
    - Open Source
    - Technology
    - User Experience
  built_by: Liferay Designers
  built_by_url: https://twitter.com/liferaydesign
  featured: false
- title: Front End Remote Jobs
  main_url: https://frontendremotejobs.com
  url: https://frontendremotejobs.com
  source_url: https://github.com/benjamingrobertson/remotefrontend
  description: >
    Front End Remote Jobs features fully remote jobs for front end developers.
  categories:
    - WordPress
    - Web Development
  built_by: Ben Robertson
  built_by_url: https://benrobertson.io
  featured: false
- title: Penrose Grand Del Mar
  main_url: https://penroseatthegrand.com
  url: https://penroseatthegrand.com
  description: >
    Penrose Grand Del Mar is a luxury housing project coming soon.
  categories:
    - Real Estate
    - Design
  built_by: Chase Ohlson
  built_by_url: https://chaseohlson.com
- title: JustGraphQL
  url: https://www.justgraphql.com/
  main_url: https://www.justgraphql.com/
  source_url: https://github.com/Novvum/justgraphql
  description: >
    JustGraphQL helps developers quickly search and filter through GraphQL resources, tools, and articles.
  categories:
    - Open Source
    - Web Development
    - Technology
  built_by: Novvum
  built_by_url: https://www.novvum.io/
  featured: false
- title: Peter Macinkovic Personal Blog
  url: https://peter.macinkovic.id.au/
  main_url: https://peter.macinkovic.id.au/
  source_url: https://github.com/inkovic/peter-macinkovic-static-site
  description: >
    Personal Website and Blog of e-commerce SEO Specialist and Digital Marketer Peter Macinkovic.
  categories:
    - SEO
    - Marketing
    - Blog
  featured: false
- title: NH Hydraulikzylinder
  main_url: https://nh-hydraulikzylinder.com
  url: https://nh-hydraulikzylinder.com
  description: >
    High quality & high performance hydraulic cylinders manufactured in Austria based on the clients requirements
  categories:
    - Business
  built_by: MangoART
  built_by_url: https://www.mangoart.at
  featured: false
- title: Frauennetzwerk Linz-Land
  main_url: https://frauennetzwerk-linzland.net
  url: https://frauennetzwerk-linzland.net
  description: >
    Homepage for the local women's association providing support to people in need offline and online (Livechat integration)
  categories:
    - Nonprofit
  built_by: MangoART
  built_by_url: https://www.mangoart.at
  featured: false
- title: Mein Traktor
  main_url: http://www.mein-traktor.at/
  url: http://www.mein-traktor.at/
  description: >
    Homepage of a the main importer of SAME and Lamborghini Tractors in Austria with customer support area
  categories:
    - Business
    - App
  built_by: MangoART
  built_by_url: https://www.mangoart.at
  featured: false
- title: Lamborghini Traktoren
  main_url: https://lamborghini-traktor.at
  url: https://lamborghini-traktor.at
  description: >
    Lamborghini Tractors - Landing page for the brand in Austria
  categories:
    - Business
  built_by: MangoART
  built_by_url: https://www.mangoart.at
  featured: false
- title: Holly Lodge Community Centre - Highgate, London
  main_url: https://www.hlcchl.org/
  url: https://www.hlcchl.org/
  source_url: https://github.com/eugelogic/hlcchl-gatsby
  description: >
    The Holly Lodge Community Centre - Highgate, London has a shiny new website built with Gatsby v2 that makes important contributions towards a faster, more secure and environmentally friendly web for everyone.
  categories:
    - Community
    - Event
    - Nonprofit
  built_by: Eugene Molari Developer
  built_by_url: https://twitter.com/EugeneMolari
  featured: false
- title: blackcater's blog
  url: https://www.blackcater.win
  main_url: https://www.blackcater.win
  source_url: https://github.com/blackcater/blog
  description: >
    Blog like Medium, for person and team.
  categories:
    - Blog
    - Web Development
  built_by: blackcater
  built_by_url: https://github.com/blackcater
  featured: false
- title: Kenneth Kwakye-Gyamfi Portfolio Site
  url: https://www.kwakye-gyamfi.com
  main_url: https://www.kwakye-gyamfi.com
  source_url: https://www.github.com/cross19xx/cross-site
  description: >
    Personal portfolio site for Kenneth Kwakye-Gyamfi, a mobile and web full stack applications developer currently based in Accra, Ghana.
  categories:
    - SEO
    - Web Development
    - Open Source
    - Portfolio
  featured: false
- title: Gareth Weaver
  url: https://www.garethweaver.com/
  main_url: https://www.garethweaver.com/
  source_url: https://github.com/garethweaver/public-site-react
  description: >
    A personal portfolio of a London based frontend developer built with Gatsby 2, Redux and Sass
  categories:
    - Portfolio
    - Web Development
  built_by: Gareth Weaver
  built_by_url: https://twitter.com/garethdweaver
  featured: false
- title: Mailjet
  url: https://dev.mailjet.com/
  main_url: https://dev.mailjet.com/
  description: >
    Mailjet is an easy-to-use all-in-one e-mail platform.
  categories:
    - API
    - Documentation
  featured: false
- title: Peintagone
  url: https://www.peintagone.be/
  main_url: https://www.peintagone.be/
  description: >
    Peintagone is a superior quality paint brand with Belgian tones.
  categories:
    - Portfolio
    - Gallery
  built_by: Sebastien Crepin
  built_by_url: https://github.com/opeah
  featured: false
- title: Let's Do Dish!
  url: https://letsdodish.com
  main_url: https://letsdodish.com
  description: >
    A new recipe site for people who enjoy cooking great food in their home kitchen. Find some great meal ideas! Let's do dish!
  categories:
    - Blog
    - Food
  built_by: Connerra
  featured: false
- title: AWS Amplify Community
  url: https://amplify.aws/community/
  main_url: https://amplify.aws/community/
  source_url: https://github.com/aws-amplify/community
  description: >
    Amplify Community is a hub for developers building fullstack serverless applications with Amplify to easily access content (such as events, blog posts, videos, sample projects, and tutorials) created by other members of the Amplify community.
  categories:
    - Blog
    - Directory
    - Education
    - Technology
  built_by: Nikhil Swaminathan
  built_by_url: https://github.com/swaminator
  featured: false
- title: Cal State Monterey Bay
  url: https://csumb.edu
  main_url: https://csumb.edu
  source_url: https://github.com/csumb/csumb-gatsby
  description: >
    A website for the entire campus of California State University, Monterey Bay.
  categories:
    - Education
    - Government
  built_by: CSUMB Web Team
  built_by_url: https://csumb.edu/web/team
  featured: false
- title: BestPricingPages.com
  url: https://bestpricingpages.com
  main_url: https://bestpricingpages.com
  source_url: https://github.com/jpvalery/pricingpages/
  description: >
    A repository of the best pricing pages by the best companies. Built in less than a week.
    Inspired by RGE and since pricingpages.xyz no longer exists, I felt such a resource was missing and could be helpful to many people.
  categories:
    - Business
    - Community
    - Entrepreneurship
    - Open Source
    - Technology
  built_by: Jp Valery
  built_by_url: https://jpvalery.me
  featured: false
- title: Lendo Austria
  url: https://lendo.at
  main_url: https://lendo.at
  description: >
    A Comparison site for best private loan offer from banks in Austria.
  categories:
    - Business
    - Finance
  built_by: Lendo developers
  featured: false
- title: Visual Cloud FX
  url: https://visualcloudfx.com
  main_url: https://visualcloudfx.com
  source_url: https://github.com/jjcav84/visualcloudfx
  description: >
    Basic static site built with MDBootstrap, React, and Gatsby
  categories:
    - Consulting
    - Portfolio
  built_by: Jacob Cavazos
  built_by_url: https://jacobcavazos.com
- title: Matthew Miller (Me4502)
  url: https://matthewmiller.dev
  main_url: https://matthewmiller.dev
  description: >
    The personal site, blog and portfolio of Matthew Miller (Me4502)
  categories:
    - Blog
    - Programming
    - Technology
    - Portfolio
  built_by: Matthew Miller
  featured: false
- title: Årets Kontor
  url: https://aretskontor.newst.se
  main_url: https://aretskontor.newst.se
  description: >
    A swedish competition for "office of the year" in sweden with a focus on design. Built with MDBootstrap and Gatsby.
  categories:
    - Real Estate
    - Marketing
  built_by: Victor Björklund
  built_by_url: https://victorbjorklund.com
  featured: false
- title: Kyma
  url: https://kyma-project.io
  main_url: https://kyma-project.io
  source_url: https://github.com/kyma-project/website
  description: >
    This website holds overview, blog and documentation for Kyma open source project that is a Kubernates based application extensibility framework.
  categories:
    - Documentation
    - Blog
    - Technology
    - Open Source
  built_by: Kyma developers
  built_by_url: https://twitter.com/kymaproject
  featured: false
- title: Verso
  main_url: https://verso.digital
  url: https://verso.digital
  description: >
    Verso is a creative technology studio based in Singapore. Site built with Gatsby and Netlify.
  categories:
    - Agency
    - Consulting
    - Design
    - Technology
  built_by: Verso
  built_by_url: https://verso.digital
  featured: false
- title: Camilo Holguin
  url: https://camiloholguin.me
  main_url: https://camiloholguin.me
  source_url: https://github.com/camiloholguin/gatsby-portfolio
  description: >
    Portfolio site using GatsbyJS and WordPress REST API.
  categories:
    - WordPress
    - Portfolio
    - Web Development
  built_by: Camilo Holguin
  built_by_url: https://camiloholguin.me
  featured: false
- title: Kodingnesia
  url: https://kodingnesia.com/
  main_url: https://kodingnesia.com/
  description: >
    Kodingnesia is a place for learning programming & linux in Bahasa Indonesia.
  categories:
    - Blog
    - Programming
    - Technology
  built_by: Frisko Mayufid
  built_by_url: https://frisko.space
- title: ERS HCL Open Source Portal
  url: https://ers-hcl.github.io/
  main_url: https://ers-hcl.github.io/
  description: >
    Official site for ERS-HCL GitHub organizational site. This is a hybrid app with static and dynamic content, providing a details of the open source projects, initiatives, innovation ideas within ERS-HCL. It pulls data from various data sources including GitHub APIs, MDX based blog posts, excel files. It also hosts an ideas app that is based on Firebase.
  categories:
    - Open Source
    - Blog
    - Technology
    - Web Development
    - Community
    - Documentation
  source_url: https://github.com/ERS-HCL/gatsby-ershcl-app
  built_by: Tarun Kumar Sukhu
  built_by_url: https://github.com/tsukhu
- title: Ben Shi
  url: https://hbish.com/
  main_url: https://hbish.com/
  source_url: https://github.com/hbish/hbish.com
  description: >
    A personal website of Ben Shi, a technologist from Sydney, Australia.
  categories:
    - Blog
    - Programming
    - Technology
  built_by: Ben Shi
  built_by_url: https://hbish.com/
  featured: false
- title: Sandbox
  url: https://www.sandboxneu.com/
  main_url: https://www.sandboxneu.com/
  source_url: https://github.com/sandboxneu/sandboxneu.com
  description: >
    Official website of Sandbox, a Northeastern University student group that builds software for researchers.
  categories:
    - Marketing
  built_by: Sandbox at Northeastern
  built_by_url: https://github.com/sandboxneu/
  featured: false
- title: Accessible App
  main_url: https://accessible-app.com
  url: https://accessible-app.com
  source_url: https://github.com/accessible-app/accessible-app_com
  description: >
    Learn how to build inclusive web applications and Single Page Apps in modern JavaScript frameworks. This project collects strategies, links, patterns and plugins for React, Vue and Angular.
  categories:
    - Accessibility
    - Web Development
    - JavaScript
  built_by: Marcus Herrmann
  built_by_url: https://marcus.io
  featured: false
- title: PygmalionPolymorph
  url: https://pygmalionpolymorph.com
  main_url: https://pygmalionpolymorph.com
  source_url: https://github.com/PygmalionPolymorph/portfolio
  description: >
    Portfolio of artist, musician and developer PygmalionPolymorph.
  categories:
    - Portfolio
    - Gallery
    - Music
    - Photography
    - Web Development
  built_by: PygmalionPolymorph
  built_by_url: https://pygmalionpolymorph.com
  featured: false
- title: Gonzalo Nuñez Photographer
  main_url: https://www.gonzalonunez.com
  url: https://www.gonzalonunez.com
  description: >
    Website for Cancun based destination wedding photographer Gonzalo Nuñez. Site built with GatsbyJS, WordPress API and Netlify.
  categories:
    - Photography
    - Portfolio
    - WordPress
  built_by: Miguel Mayo
  built_by_url: https://www.miguelmayo.com
  featured: false
- title: Element 84
  main_url: https://www.element84.com
  url: https://www.element84.com
  description: >
    Element 84 is software engineering and design firm that helps companies and government agencies solve problems using remote sensing, life sciences, and transportation data in the cloud.
  categories:
    - Agency
    - Blog
    - Business
    - Consulting
    - Data
    - Design
    - Government
    - Portfolio
    - Programming
    - Science
    - Technology
    - User Experience
    - Web Development
- title: Raconteur Agency
  main_url: https://www.raconteur.net/agency
  url: https://www.raconteur.net/agency
  description: >
    Raconteur Agency is a London-based content marketing agency for B2B brands. We have rebuilt their site with Gatsby v2 using their existing WordPress backend as the data source. By switching from WordPress to GatsbyJS we have achieved a 200%+ improvement in page load times and went from a Lighthouse performance score of 49 to 100.
  categories:
    - Agency
    - Marketing
    - WordPress
  built_by: Jacob Herper
  built_by_url: https://herper.io
  featured: false
- title: Purple11
  main_url: https://purple11.com/
  url: https://purple11.com/
  description: >
    Purple11 is a site for photography and photo retouching tips and tricks.
  categories:
    - Blog
    - Photography
  built_by: Sébastien Noël
  built_by_url: https://blkfuel.com/
  featured: false
- title: PerfReviews
  main_url: https://perf.reviews/
  url: https://perf.reviews/
  source_url: https://github.com/PerfReviews/PerfReviews
  description: >
    The best content about web performance in spanish language.
  categories:
    - Web Development
  built_by: Joan León & José M. Pérez
  built_by_url: https://perf.reviews/nosotros/
  featured: false
- title: Un Backend - Blog
  main_url: https://www.unbackend.pro/
  url: https://www.unbackend.pro/
  description: >
    The personal website and blog of Camilo Ramírez, a backend developer :).
  categories:
    - Blog
    - Programming
    - Technology
  source_url: https://github.com/camilortte/camilortte.github.com
  built_by: Camilo Ramírez
  built_by_url: https://www.unbackend.pro/about
  featured: false
- title: Hitesh Vaghasiya
  main_url: https://hiteshvaghasiya.com/
  url: https://hiteshvaghasiya.com/
  description: >
    This is Hitesh Vaghasiya's blog. This blog is help you an E-Commerce like Magento, Shopify, and BigCommerce.
  categories:
    - Blog
    - Programming
    - Technology
    - Web Development
  built_by: Hitesh Vaghasiya
  built_by_url: https://hiteshvaghasiya.com/
  featured: false
- title: Aditus
  main_url: https://www.aditus.io
  url: https://www.aditus.io
  description: >
    Aditus is the accessibility tool for your team. We help teams build accessible websites and products.
  categories:
    - Accessibility
    - Education
  built_by: Aditus
  built_by_url: https://www.aditus.io
  featured: false
- title: Ultra Config
  main_url: https://ultraconfig.com.au/
  url: https://ultraconfig.com.au/ultra-config-generator/
  description: >
    Ultra Config Generator is a software application for Network Engineers to efficiently manage their network infrastructure.
  categories:
    - Blog
    - Technology
  built_by: Ultra Config
  built_by_url: https://ultraconfig.com.au/
  featured: false
- title: Malice
  main_url: https://malice.fr/
  url: https://malice.fr/
  description: >
    Malice is a cyber-training  platform for learning, validating and improving security related skills through simulated scenarios and challenges.
  categories:
    - Security
    - Technology
  built_by: Sysdream
  built_by_url: https://sysdream.com/
  featured: false
- title: Nash
  main_url: https://nash.io/
  url: https://nash.io/
  description: >
    Nash is a decentralized platform for trading, payment and other financial services. Our goal is to bring distributed finance to everyone by making blockchain technology fast and easy to use. We employ an off-chain engine to match trades rapidly, but never take control of customers’ assets. Our intuitive interface offers easy access to a range of trading, payment and investment functions.
  categories:
    - Portfolio
    - Security
    - Technology
  built_by: Andrej Gajdos
  built_by_url: https://andrejgajdos.com/
  featured: false
- title: Axel Fuhrmann
  url: https://axelfuhrmann.com
  main_url: https://axelfuhrmann.com
  source_url: https://github.com/afuh/axelfuhrmann.com
  description: >
    Personal portfolio.
  categories:
    - Portfolio
    - Freelance
    - Web Development
  featured: false
- title: Alaina Viau
  url: https://www.alainaviau.com
  main_url: https://www.alainaviau.com
  description: >
    Official website of Canadian opera director, creator, and producer Alaina Viau. Site designed by Stephen Bell.
  categories:
    - Portfolio
    - Music
  built_by: Michael Uloth
  built_by_url: https://www.michaeluloth.com
- title: Alison Moritz
  url: https://www.alisonmoritz.com
  main_url: https://www.alisonmoritz.com
  description: >
    Official website of American stage director Alison Moritz. Site designed by Stephen Bell.
  categories:
    - Portfolio
    - Music
  built_by: Michael Uloth
  built_by_url: https://www.michaeluloth.com
- title: Luke Secomb Digital
  url: https://lukesecomb.digital
  main_url: https://lukesecomb.digital
  source_url: https://github.com/lukethacoder/luke-secomb-simple
  description: >
    A simple portfolio site built using TypeScript, Markdown and React Spring.
  categories:
    - Portfolio
    - Web Development
  built_by: Luke Secomb
  built_by_url: https://lukesecomb.digital
  featured: false
- title: We are Brew
  url: https://www.wearebrew.co.uk
  main_url: https://www.wearebrew.co.uk
  description: >
    Official website for Brew, a Birmingham based Digital Marketing Agency.
  categories:
    - Portfolio
    - Web Development
    - Agency
    - Marketing
  built_by: Brew Digital
  built_by_url: https://www.wearebrew.co.uk
- title: Global City Data
  main_url: https://globalcitydata.com
  url: https://globalcitydata.com
  source_url: https://github.com/globalcitydata/globalcitydata
  description: >
    Global City Data is an open, easily browsable platform to showcase peer-reviewed urban datasets and models created by different research groups.
  categories:
    - Education
    - Open Source
  built_by: Rafi Barash
  built_by_url: https://rafibarash.com
  featured: false
- title: Submittable
  url: https://www.submittable.com
  main_url: https://www.submittable.com
  description: >
    Submissions made simple. Submittalbe is a cloud-based submissions manager that lets you accept, review, and make decisions on any kind of digital content.
  categories:
    - Technology
    - Marketing
  built_by: Genevieve Crow
  built_by_url: https://github.com/g-crow
- title: Appmantle
  main_url: https://appmantle.com
  url: https://appmantle.com
  description: >
    Appmantle is a new way of creating apps. A complete modern app that you build yourself quickly & easily, without programming knowledge.
  categories:
    - App
    - Marketing
    - Landing Page
    - Mobile Development
    - Technology
  built_by: Appmantle
  built_by_url: https://appmantle.com
  featured: false
- title: Acto
  main_url: https://www.acto.dk/
  url: https://www.acto.dk/
  description: >
    Tomorrows solutions - today. Acto is an innovative software engineering company, providing your business with high-quality, scalable and maintainable software solutions, to make your business shine.
  categories:
    - Agency
    - Technology
    - Web Development
    - Mobile Development
  built_by: Acto
  built_by_url: https://www.acto.dk/
- title: Gatsby GitHub Stats
  url: https://gatsby-github-stats.netlify.app
  main_url: https://gatsby-github-stats.netlify.app
  source_url: https://github.com/lannonbr/gatsby-github-stats/
  description: >
    Statistics Dashboard for Gatsby GitHub repository
  categories:
    - Data
  built_by: Benjamin Lannon
  built_by_url: https://lannonbr.com
  featured: false
- title: Graphic Intuitions
  url: https://www.graphicintuitions.com/
  main_url: https://www.graphicintuitions.com/
  description: >
    Digital marketing agency located in Morris, Manitoba.
  categories:
    - Agency
    - Web Development
    - Marketing
  featured: false
- title: Smooper
  url: https://www.smooper.com/
  main_url: https://www.smooper.com/
  description: >
    We connect you with digital marketing experts for 1 on 1 consultation sessions
  categories:
    - Marketing
    - Directory
  featured: false
- title: Lesley Barber
  url: https://www.lesleybarber.com/
  main_url: https://www.lesleybarber.com/
  description: >
    Official website of Canadian film composer Lesley Barber.
  categories:
    - Portfolio
    - Music
  built_by: Michael Uloth
  built_by_url: https://www.michaeluloth.com
- title: Timeline of Terror
  main_url: https://timelineofterror.org/
  url: https://timelineofterror.org/
  source_url: https://github.com/Symbitic/timeline-of-terror
  description: >
    Complete guide to the events of September 11, 2001.
  categories:
    - Directory
    - Government
  built_by: Alex Shaw
  built_by_url: https://github.com/Symbitic/
  featured: false
- title: Pill Club
  url: https://thepillclub.com
  main_url: https://thepillclub.com
  description: >
    Zero Copay With Insurance + Free Shipping + Bonus Gifts + Online Delivery – Birth Control Delivery and Prescription
  categories:
    - Marketing
    - Healthcare
  built_by: Pill Club
  built_by_url: https://thepillclub.com
- title: myweekinjs
  url: https://www.myweekinjs.com/
  main_url: https://www.myweekinjs.com/
  source_url: https://github.com/myweekinjs/public-website
  description: >
    Challenge to create and/or learn something new in JavaScript each week.
  categories:
    - Blog
  built_by: Adriaan Janse van Rensburg
  built_by_url: https://github.com/HurricaneInteractive/
  featured: false
- title: The Edit Suite
  main_url: https://www.theeditsuite.com.au/
  url: https://www.theeditsuite.com.au/
  source_url: https://thriveweb.com.au/portfolio/the-edit-suite/
  description: >-
    The Edit Suite is an award winning video production and photography company based out of our Mermaid Beach studio on the Gold Coast of Australia but we also have the ability to work mobile from any location.
  categories:
    - Photography
    - Marketing
  built_by: Thrive Team - Gold Coast
  built_by_url: https://thriveweb.com.au/
  featured: false
- title: CarineRoitfeld
  main_url: https://www.carineroitfeld.com/
  url: https://www.carineroitfeld.com/
  description: >
    Online shop for Carine Roitfeld parfume
  categories:
    - E-commerce
  built_by: Ask Phill
  built_by_url: https://askphill.com
- title: EngineHub.org
  url: https://enginehub.org
  main_url: https://enginehub.org
  source_url: https://github.com/EngineHub/enginehub-website
  description: >
    The landing pages for EngineHub, the organisation behind WorldEdit, WorldGuard, CraftBook, and more
  categories:
    - Landing Page
    - Technology
    - Open Source
  built_by: Matthew Miller
  built_by_url: https://matthewmiller.dev
- title: Goulburn Physiotherapy
  url: https://www.goulburnphysiotherapy.com.au/
  main_url: https://www.goulburnphysiotherapy.com.au/
  description: >
    Goulburn Physiotherapy is a leader in injury prevention, individual and community health, and workplace health solutions across Central Victoria.
  categories:
    - Blog
    - Healthcare
  built_by: KiwiSprout
  built_by_url: https://kiwisprout.nz/
  featured: false
- title: TomTom Traffic Index
  main_url: https://www.tomtom.com/en_gb/traffic-index/
  url: https://www.tomtom.com/en_gb/traffic-index/
  description: >
    The TomTom Traffic Index provides drivers, city planners, auto manufacturers and policy makers with unbiased statistics and information about congestion levels in 403 cities across 56 countries on 6 continents.
  categories:
    - Travel
    - Data
  built_by: TomTom
  built_by_url: https://tomtom.com
  featured: false
- title: PrintAWorld | A 3D Printing and Fabrication Company
  main_url: https://prtwd.com/
  url: https://prtwd.com/
  description: >
    PrintAWorld is a NYC based fabrication and manufacturing company that specializes in 3D printing, 3D scanning, CAD Design,
    laser cutting, and rapid prototyping. We help artists, agencies and engineers turn their ideas into its physical form.
  categories:
    - Business
  featured: false
- title: Glug-Infinite
  main_url: https://gluginfinite.github.io
  url: https://gluginfinite.github.io
  source_url: https://github.com/crstnmac/glug
  description: >
    This is a website built with Gatsby v2 that is deployed on GitHub using GitHub Pages and Netlify.
  categories:
    - Web Development
    - Blog
    - Portfolio
    - Agency
  built_by: Criston Macarenhas
  built_by_url: https://github.com/crstnmac
  featured: false
- title: The State of CSS Survey
  main_url: https://stateofcss.com/
  url: https://stateofcss.com/
  source_url: https://github.com/StateOfJS/state-of-css-2019
  description: >
    Annual CSS survey, brother of The State of JS Survey.
  categories:
    - Web Development
  built_by: Sacha Greif & Contribs
  built_by_url: https://github.com/StateOfJS
  featured: false
- title: Bytom Blockchain
  url: https://bytom.io/
  main_url: https://bytom.io/
  source_url: https://github.com/bytomlabs/bytom.io
  description: >
    Embrace the New Era of Bytom Blockchain
  categories:
    - Finance
    - Open Source
    - Technology
  built_by: Bytom Foundation
  built_by_url: https://bytom.io/
  featured: false
- title: Oerol Festival
  url: https://www.oerol.nl/nl/
  main_url: https://www.oerol.nl/en/
  description: >
    Oerol is a cultural festival on the island of Terschelling in the Netherlands that is held annually in June.
    The ten-day festival is focused on live, public theatre as well as music and visual arts.
  categories:
    - Event
    - Entertainment
  built_by: Oberon
  built_by_url: https://oberon.nl/
  featured: false
- title: Libra
  main_url: https://libra.org/
  url: https://libra.org/
  description: Libra's mission is to enable a simple global currency and financial infrastructure that empowers billions of people.
  featured: false
  categories:
    - Open Source
    - Technology
    - Finance
- title: Riffy Blog
  main_url: https://blog.rayriffy.com/
  url: https://blog.rayriffy.com/
  source_url: https://github.com/rayriffy/rayriffy-blog
  description: >
    Riffy Blog is async based beautiful highly maintainable site built by using Gatsby v2 with SEO optimized.
  categories:
    - Web Development
    - Blog
    - Open Source
    - Technology
    - Music
    - SEO
  built_by: Phumrapee Limpianchop
  built_by_url: https://rayriffy.com/
  featured: false
- title: The Coffee Collective
  url: https://coffeecollective.dk
  main_url: https://coffeecollective.dk
  description: >
    The Coffee Collective website is a JAM-stack based, multilingual, multi currency website/shop selling coffee, related products and subscriptions.
  categories:
    - E-commerce
    - Food
  built_by: Remotely (Anders Hallundbæk)
  built_by_url: https://remotely.dk
  featured: false
- title: Leadership Development International
  url: https://ldi.global
  main_url: https://ldi.global
  description: >
    A DatoCMS-backed site for an education and training company based in the US, China and the UAE.
  categories:
    - Education
    - Nonprofit
  built_by: Grant Holle
  built_by_url: https://grantholle.com
  featured: false
- title: Canvas 1839
  main_url: https://www.canvas1839.com/
  url: https://www.canvas1839.com/
  description: >-
    Online store for Canvas 1839 products, including pharmacological-grade CBD oil and relief cream.
  categories:
    - E-commerce
    - Marketing
  built_by: Corey Ward
  built_by_url: http://www.coreyward.me/
- title: Sparkle Stories
  main_url: https://app.sparklestories.com/
  url: https://app.sparklestories.com/
  description: >-
    Sparkle Stories is a streaming audio platform for children with over 1,200 original audio stories.
  categories:
    - App
    - Education
  built_by: Corey Ward
  built_by_url: http://www.coreyward.me/
- title: nehalist.io
  main_url: https://nehalist.io
  url: https://nehalist.io
  description: >
    nehalist.io is a blog about software development, technology and all that kind of geeky stuff.
  categories:
    - Blog
    - Web Development
    - Open Source
  built_by: Kevin Hirczy
  built_by_url: https://nehalist.io
  featured: false
- title: March and Ash
  main_url: https://marchandash.com/
  url: https://marchandash.com/
  description: >-
    March and Ash is a customer-focused, licensed cannabis dispensary located in Mission Valley.
  categories:
    - E-commerce
    - Business
    - Blog
  built_by: Blueyellow
  built_by_url: https://blueyellow.io/
  featured: false
- title: T Two Industries
  description: >
    T Two Industries is a manufacturing company specializing in building custom truck decks, truck bodies, and trailers.
  main_url: https://www.ttwo.ca
  url: https://www.ttwo.ca
  categories:
    - Business
  built_by: https://www.t2.ca
  built_by_url: https://www.t2.ca
  featured: false
- title: Cali's Finest Landscaping
  url: https://www.calisfinestlandscaping.com/
  main_url: https://www.calisfinestlandscaping.com/
  description: >
    A team of hard-working, quality-obsessed landscaping professionals looking to take dreams and transform them into reality.
  categories:
    - Business
  built_by: David Krasniy
  built_by_url: http://dkrasniy.com
  featured: false
- title: Vazco
  url: https://www.vazco.eu
  main_url: https://www.vazco.eu
  description: >
    Vazco works for clients from all around the world in future-proof technologies and help them build better products.
  categories:
    - Agency
    - Web Development
    - Blog
    - Business
    - Technology
  built_by: Vazco
  built_by_url: https://www.vazco.eu
  featured: false
- title: Major League Eating
  main_url: https://majorleagueeating.com
  url: https://majorleagueeating.com
  description: >
    Major League Eating is the professional competitive eating organization that runs the Nathan’s Famous Coney Island Hot Dog eating contest on July 4th, among other eating events.
  categories:
    - Entertainment
    - Sports
  built_by: Carmen Cincotti
  built_by_url: https://github.com/ccincotti3
  featured: false
- title: APIs You Won't Hate
  url: https://apisyouwonthate.com/blog
  main_url: https://apisyouwonthate.com
  source_url: https://github.com/apisyouwonthate/apisyouwonthate.com
  description: >
    API development is a topic very close to our hearts. APIs You Won't Hate is a team and community dedicated to learning, writing, sharing ideas and bettering understanding of API practices. Together we can eradicate APIs we hate.
  categories:
    - Blog
    - Education
    - E-commerce
    - API
    - Community
    - Learning
    - Open Source
    - Technology
    - Web Development
  built_by: Mike Bifulco
  built_by_url: https://github.com/mbifulco
  featured: false
- title: Sankarsan Kampa
  main_url: https://traction.one
  url: https://traction.one
  description: Full time programmer, part time gamer, exploring the details of programmable systems and how to stretch their capabilities.
  featured: false
  categories:
    - Portfolio
    - Freelance
- title: AwesomeDocs
  main_url: https://awesomedocs.traction.one/
  url: https://awesomedocs.traction.one/install
  source_url: https://github.com/AwesomeDocs/website
  description: An awesome documentation website generator!
  featured: false
  categories:
    - Open Source
    - Web Development
    - Technology
    - Documentation
  built_by: Sankarsan Kampa
  built_by_url: https://traction.one
- title: Prism Programming Language
  main_url: https://prism.traction.one/
  url: https://prism.traction.one/
  source_url: https://github.com/PrismLang/website
  description: Interpreted, high-level, programming language.
  featured: false
  categories:
    - Programming
    - Open Source
    - Technology
    - Documentation
  built_by: Sankarsan Kampa
  built_by_url: https://traction.one
- title: KingsDesign
  url: https://www.kingsdesign.com.au/
  main_url: https://www.kingsdesign.com.au/
  description: KingsDesign is a Hobart based web design and development company. KingsDesign creates, designs, measures and improves web based solutions for businesses and organisations across Australia.
  categories:
    - Agency
    - Technology
    - Portfolio
    - Consulting
    - User Experience
  built_by: KingsDesign
  built_by_url: https://www.kingsdesign.com.au
- title: EasyFloh | Easy Flows for all
  url: https://www.easyfloh.com
  main_url: https://www.easyfloh.com
  description: >
    EasyFloh is for creating simple flows for your organisation. An organisation
    can design own flows with own stages.
  categories:
    - Business
    - Landing Page
  built_by: Vikram Aroskar
  built_by_url: https://medium.com/@vikramaroskar
  featured: false
- title: Home Alarm Report
  url: https://homealarmreport.com/
  main_url: https://homealarmreport.com/
  description: >
    Home Alarm Report is dedicated to helping consumers make informed decisions
    about home security solutions. The site was easily migrated from a legacy WordPress
    installation and the dev team chose Gatsby for its site speed and SEO capabilities.
  categories:
    - Blog
    - Business
    - SEO
    - Technology
  built_by: Centerfield Media
  built_by_url: https://www.centerfield.com
- title: Just | FX for treasurers
  url: https://www.gojust.com
  main_url: https://www.gojust.com
  description: >
    Just provides a single centralized view of FX for corporate treasurers. See interbank market prices, and access transaction cost analysis.
  categories:
    - Finance
    - Technology
  built_by: Bejamas
  built_by_url: https://bejamas.io/
  featured: false
- title: Bureau for Good | Nonprofit branding, web and print communications
  url: https://www.bureauforgood.com
  main_url: https://www.bureauforgood.com
  description: >
    Bureau for Good helps nonprofits explain why they matter across digital & print media. Bureau for Good crafts purpose-driven identities, websites & print materials for changemakers.
  categories:
    - Nonprofit
    - Agency
    - Design
  built_by: Bejamas
  built_by_url: https://bejamas.io/
  featured: false
- title: Atelier Cartier Blumen
  url: https://www.ateliercartier.ch
  main_url: https://www.ateliercartier.ch
  description: >
    Im schönen Kreis 6 in Zürich kreiert Nicole Cartier Blumenkompositionen anhand Charaktereigenschaften oder Geschichten zur Person an. Für wen ist Dein Blumenstrauss gedacht? Einzigartige Floristik Blumensträusse, Blumenabos, Events, Shootings. Site designed by https://www.stolfo.co
  categories:
    - E-commerce
    - Design
  built_by: Bejamas
  built_by_url: https://bejamas.io/
  featured: false
- title: Veronym – Cloud Security Service Provider
  url: https://www.veronym.com
  main_url: https://www.veronym.com
  description: >
    Veronym is securing your digital transformation. A comprehensive Internet security solution for business. Stay safe no matter how, where and when you connect.
  categories:
    - Security
    - Technology
    - Business
  built_by: Bejamas
  built_by_url: https://bejamas.io/
  featured: false
- title: Devahoy
  url: https://devahoy.com/
  main_url: https://devahoy.com/
  description: >
    Devahoy is a personal blog written in Thai about software development.
  categories:
    - Blog
    - Programming
  built_by: Chai Phonbopit
  built_by_url: https://github.com/phonbopit
  featured: false
- title: Venus Lover
  url: https://venuslover.com
  main_url: https://venuslover.com
  description: >
    Venus Lover is a mobile app for iOS and Android so you can read your daily horoscope and have your natal chart, including the interpretation of the ascendant, planets, houses and aspects.
  categories:
    - App
    - Consulting
    - Education
    - Landing Page
- title: Write/Speak/Code
  url: https://www.writespeakcode.com/
  main_url: https://www.writespeakcode.com/
  description: >
    Write/Speak/Code is a non-profit on a mission to promote the visibility and leadership of technologists with marginalized genders through peer-led professional development.
  categories:
    - Community
    - Nonprofit
    - Open Source
    - Conference
  built_by: Nicola B.
  built_by_url: https://www.linkedin.com/in/nicola-b/
  featured: false
- title: Daniel Spajic
  url: https://danieljs.tech/
  main_url: https://danieljs.tech/
  description: >
    Passionate front-end developer with a deep, yet diverse skillset.
  categories:
    - Portfolio
    - Programming
    - Freelance
  built_by: Daniel Spajic
  featured: false
- title: Cosmotory
  url: https://cosmotory.netlify.app/
  main_url: https://cosmotory.netlify.app/
  description: >
    This is the educational blog containing various courses,learning materials from various authors from all over the world.
  categories:
    - Blog
    - Community
    - Nonprofit
    - Open Source
    - Education
  built_by: Hanishraj B Rao.
  built_by_url: https://hanishrao.netlify.app/
  featured: false
- title: Armorblox | Security Powered by Understanding
  url: https://www.armorblox.com
  main_url: https://www.armorblox.com
  description: >
    Armorblox is a venture-backed stealth cybersecurity startup, on a mission to build a game-changing enterprise security platform.
  categories:
    - Security
    - Technology
    - Business
  built_by: Bejamas
  built_by_url: https://bejamas.io
  featured: false
- title: Mojo
  url: https://www.mojo.is
  main_url: https://www.mojo.is/
  description: >
    We help companies create beautiful digital experiences
  categories:
    - Agency
    - Technology
    - Consulting
    - User Experience
    - Web Development
  featured: false
- title: Marcel Hauri
  url: https://marcelhauri.ch/
  main_url: https://marcelhauri.ch/
  description: >
    Marcel Hauri is an award-winning Magento developer and e-commerce specialist.
  categories:
    - Portfolio
    - Blog
    - Programming
    - Community
    - Open Source
    - E-commerce
  built_by: Marcel Hauri
  built_by_url: https://marcelhauri.ch
  featured: false
- title: Projektmanagementblog
  url: https://www.projektmanagementblog.de
  main_url: https://www.projektmanagementblog.de/
  source_url: https://github.com/StephanWeinhold/pmblog
  description: >
    Thoughts about modern project management. Built with Gatsby and Tachyons, based on Advanced Starter.
  categories:
    - Blog
  built_by: Stephan Weinhold
  built_by_url: https://stephanweinhold.com/
  featured: false
- title: Anthony Boyd Graphics
  url: https://www.anthonyboyd.graphics/
  main_url: https://www.anthonyboyd.graphics/
  description: >
    Free Graphic Design Resources by Anthony Boyd
  categories:
    - Portfolio
  built_by: Anthony Boyd
  built_by_url: https://www.anthonyboyd.com/
  featured: false
- title: Relocation Hero
  url: https://relocationhero.com
  main_url: https://relocationhero.com
  description: >
    Blog with FAQs related to Germany relocation. Built with Gatsby.
  categories:
    - Blog
    - Consulting
    - Community
  featured: false
- title: Zoe Rodriguez
  url: https://zoerodrgz.com
  main_url: https://zoerodrgz.com
  description: >
    Portfolio for Los Angeles-based designer Zoe Rodriguez. Built with Gatsby.
  categories:
    - Portfolio
    - Design
  built_by: Chase Ohlson
  built_by_url: https://chaseohlson.com
  featured: false
- title: TriActive USA
  url: https://triactiveusa.com
  main_url: https://triactiveusa.com
  description: >
    Website and blog for TriActive USA. Built with Gatsby.
  categories:
    - Landing Page
    - Business
  built_by: Chase Ohlson
  built_by_url: https://chaseohlson.com
- title: LaunchDarkly
  url: https://launchdarkly.com/
  main_url: https://launchdarkly.com/
  description: >
    LaunchDarkly is the feature management platform that software teams use to build better software, faster.
  categories:
    - Technology
    - Marketing
  built_by: LaunchDarkly
  built_by_url: https://launchdarkly.com/
  featured: false
- title: Arpit Goyal
  url: https://arpitgoyal.com
  main_url: https://arpitgoyal.com
  source_url: https://github.com/92arpitgoyal/ag-blog
  description: >
    Blog and portfolio website of a Front-end Developer turned Product Manager.
  categories:
    - Blog
    - Portfolio
    - Technology
    - User Experience
  built_by: Arpit Goyal
  built_by_url: https://twitter.com/_arpitgoyal
  featured: false
- title: Portfolio of Cole Townsend
  url: https://twnsnd.co
  main_url: https://twnsnd.co
  description: Portfolio of Cole Townsend, Product Designer
  categories:
    - Portfolio
    - User Experience
    - Web Development
    - Design
  built_by: Cole Townsend
  built_by_url: https://twitter.com/twnsndco
- title: Jana Desomer
  url: https://www.janadesomer.be/
  main_url: https://www.janadesomer.be/
  description: >
    I'm Jana, a digital product designer with coding skills, based in Belgium
  categories:
    - Portfolio
  built_by: Jana Desomer Designer/Developer
  built_by_url: https://www.janadesomer.be/
  featured: false
- title: Carbon8 Regenerative Agriculture
  url: https://www.carbon8.org.au/
  main_url: https://www.carbon8.org.au/
  description: >
    Carbon8 is a Not for Profit charity that supports Aussie farmers to transition to regenerative agriculture practices and rebuild the carbon (organic matter) in their soil from 1% to 8%.
  categories:
    - Nonprofit
    - E-commerce
  built_by: Little & Big
  built_by_url: https://www.littleandbig.com.au/
  featured: false
- title: Reactgo blog
  url: https://reactgo.com/
  main_url: https://reactgo.com/
  description: >
    It provides tutorials & articles about modern open source web technologies such as react,vuejs and gatsby.
  categories:
    - Blog
    - Education
    - Programming
    - Web Development
  built_by: Sai gowtham
  built_by_url: https://twitter.com/saigowthamr
  featured: false
- title: City Springs
  url: https://citysprings.com/
  main_url: https://citysprings.com/
  description: >
    Sandy Springs is a city built on creative thinking and determination. They captured a bold vision for a unified platform to bring together new and existing information systems. To get there, the Sandy Springs communications team partnered with Mediacurrent on a new Drupal 8 decoupled platform architecture with a Gatsbyjs front end to power both the City Springs website and its digital signage network. Now, the Sandy Springs team can create content once and publish it everywhere.
  categories:
    - Community
    - Government
  built_by: Mediacurrent
  built_by_url: https://www.mediacurrent.com
  featured: false
- title: Behalf
  url: https://www.behalf.no/
  main_url: https://www.behalf.no/
  description: >
    Behalf is Norwegian based digital design agency.
  categories:
    - Agency
    - Portfolio
    - Business
    - Consulting
    - Design
    - Design System
    - Marketing
    - Web Development
    - User Experience
  built_by: Behalf
  built_by_url: https://www.behalf.no/
  featured: false
- title: Saxenhammer & Co.
  url: https://saxenhammer-co.com/
  main_url: https://saxenhammer-co.com/
  description: >
    Saxenhammer & Co. is a leading boutique investment bank in Continental Europe. The firm’s strong track record is comprised of the execution of 200 successful transactions across all major industries.
  categories:
    - Consulting
    - Finance
    - Business
  built_by: Axel Fuhrmann
  built_by_url: https://axelfuhrmann.com/
  featured: false
- title: UltronEle
  url: http://ultronele.com
  main_url: https://runbytech.github.io/ueofcweb/
  source_url: https://github.com/runbytech/ueofcweb
  description: >
    UltronEle is a light, fast, simple yet interesting serverless e-learning CMS based on GatsbyJS. It aims to provide a easy-use product for tutors, teachers, instructors from all kinks of fields with near-zero efforts to setup their own authoring tool and content publish website.
  categories:
    - Education
    - Consulting
    - Landing Page
    - Web Development
    - Open Source
    - Learning
  built_by: RunbyTech
  built_by_url: http://runbytech.co
  featured: false
- title: Nick Selvaggio
  url: https://nickgs.com/
  main_url: https://nickgs.com/
  description: >
    The personal website of Nick Selvaggio. Long Island based web developer, teacher, and technologist.
  categories:
    - Consulting
    - Programming
    - Web Development
  featured: false
- title: Free & Open Source Gatsby Themes by LekoArts
  main_url: https://themes.lekoarts.de
  url: https://themes.lekoarts.de
  source_url: https://github.com/LekoArts/gatsby-themes/tree/master/www
  built_by: LekoArts
  built_by_url: https://github.com/LekoArts
  description: >-
    Get high-quality and customizable Gatsby themes to quickly bootstrap your website! Choose from many professionally created and impressive designs with a wide variety of features and customization options. Use Gatsby Themes to take your project to the next level and let you and your customers take advantage of the many benefits Gatsby has to offer.
  categories:
    - Open Source
    - Directory
    - Marketing
    - Landing Page
  featured: false
- title: Lars Roettig
  url: https://larsroettig.dev/
  main_url: https://larsroettig.dev/
  description: >
    Lars Roettig is a Magento Maintainer and e-commerce specialist. On his Blog, he writes Software Architecture and Magento Development.
  categories:
    - Portfolio
    - Blog
    - Programming
    - Community
    - Open Source
    - E-commerce
  built_by: Lars Roettig
  built_by_url: https://larsroettig.dev/
  featured: false
- title: Cade Kynaston
  url: https://cade.codes
  main_url: https://cade.codes
  source_url: https://github.com/cadekynaston/gatsby-portfolio
  description: >
    Cade Kynaston's Portfolio
  categories:
    - Portfolio
  built_by: Cade Kynaston
  built_by_url: https://github.com/cadekynaston
  featured: false
- title: Growable Meetups
  url: https://www.growable.io/
  main_url: https://www.growable.io/
  description: >
    Growable - Events to Accelerate your career in Tech. Made with <3 with Gatsby, React & Netlify by Talent Point in London.
  categories:
    - Event
    - Technology
    - Education
    - Community
    - Conference
  built_by: Talent Point
  built_by_url: https://github.com/talent-point/
  featured: false
- title: Fantastic Metropolis
  main_url: https://fantasticmetropolis.com
  url: https://fantasticmetropolis.com
  description: >
    Fantastic Metropolis ran between 2001 and 2006, highlighting the potential of literary science fiction and fantasy.
  categories:
    - Entertainment
  built_by: Luis Rodrigues
  built_by_url: https://goblindegook.com
  featured: false
- title: Simon Koelewijn
  main_url: https://simonkoelewijn.nl
  url: https://simonkoelewijn.nl
  description: >
    Personal blog of Simon Koelewijn, where he blogs about UX, analytics and web development (in Dutch). Made awesome and fast by using Gatsby 2.x (naturally) and gratefully using Netlify and Netlify CMS.
  categories:
    - Freelance
    - Blog
    - Web Development
    - User Experience
  built_by: Simon Koelewijn
  built_by_url: https://simonkoelewijn.nl
  featured: false
- title: Frankly Steve
  url: https://www.franklysteve.com/
  main_url: https://www.franklysteve.com/
  description: >
    Wedding photography with all the hugs, tears, kisses, smiles, laughter, banter, kids up trees, friends in hedges.
  categories:
    - Photography
    - Portfolio
  built_by: Little & Big
  built_by_url: https://www.littleandbig.com.au/
  featured: false
- title: Eventos orellana
  description: >-
    We are a company dedicated to providing personalized and professional advice
    for the elaboration and coordination of social and business events.
  main_url: https://eventosorellana.com/
  url: https://eventosorellana.com/
  featured: false
  categories:
    - Gallery
  built_by: Ramón Chancay
  built_by_url: https://ramonchancay.me/
- title: DIA Supermercados
  main_url: https://dia.com.br
  url: https://dia.com.br
  description: >-
    Brazilian retailer subsidiary, with more than 1,100 stores in Brazil, focusing on low prices and exclusive DIA Products.
  categories:
    - Business
  built_by: CloudDog
  built_by_url: https://clouddog.com.br
  featured: false
- title: AntdSite
  main_url: https://antdsite.yvescoding.org
  url: https://antdsite.yvescoding.org
  description: >-
    A static docs generator based on Ant Design and GatsbyJs.
  categories:
    - Documentation
  built_by: Yves Wang
  built_by_url: https://antdsite.yvescoding.org
- title: AntV
  main_url: https://antv.vision
  url: https://antv.vision
  description: >-
    AntV is a new generation of data visualization technique from Ant Financial
  categories:
    - Documentation
  built_by: afc163
  built_by_url: https://github.com/afc163
- title: ReactStudy Blog
  url: https://elated-lewin-51cf0d.netlify.app
  main_url: https://elated-lewin-51cf0d.netlify.app
  description: >
    Belong to your own blog by gatsby
  categories:
    - Blog
  built_by: 97thjingba
  built_by_url: https://github.com/97thjingba
  featured: false
- title: George
  main_url: https://kind-mestorf-5a2bc0.netlify.app
  url: https://kind-mestorf-5a2bc0.netlify.app
  description: >
    shiny new web built with Gatsby
  categories:
    - Blog
    - Portfolio
    - Gallery
    - Landing Page
    - Design
    - Web Development
    - Open Source
    - Science
  built_by: George Davituri
  featured: false

- title: CEO amp
  main_url: https://www.ceoamp.com
  url: https://www.ceoamp.com
  description: >
    CEO amp is an executive training programme to amplify a CEO's voice in the media. This site was built with Gatsby v2, Styled-Components, TypeScript and React Spring.
  categories:
    - Consulting
    - Entrepreneurship
    - Marketing
    - Landing Page
  built_by: Jacob Herper
  built_by_url: https://herper.io
  featured: false
- title: QuantumBlack
  main_url: https://www.quantumblack.com/
  url: https://www.quantumblack.com/
  description: >
    We help companies use data to make distinctive, sustainable and significant improvements to their performance.
  categories:
    - Technology
    - Consulting
    - Data
    - Design
  built_by: Richard Westenra
  built_by_url: https://www.richardwestenra.com/
  featured: false
- title: Coffeeshop Creative
  url: https://www.coffeeshopcreative.ca
  main_url: https://www.coffeeshopcreative.ca
  description: >
    Marketing site for a Toronto web design and videography studio.
  categories:
    - Marketing
    - Agency
    - Design
    - Video
    - Web Development
  built_by: Michael Uloth
  built_by_url: https://www.michaeluloth.com
  featured: false
- title: Daily Hacker News
  url: https://dailyhn.com
  main_url: https://dailyhn.com
  description: >
    Daily Hacker News presents the top five stories from Hacker News daily.
  categories:
    - Entertainment
    - Design
    - Web Development
    - Technology
    - Science
  built_by: Joeri Smits
  built_by_url: https://joeri.dev
  featured: false
- title: Grüne Dresden
  main_url: https://ltw19dresden.de
  url: https://ltw19dresden.de
  description: >
    This site was built for the Green Party in Germany (Bündnis 90/Die Grünen) for their local election in Dresden, Saxony. The site was built with Gatsby v2 and Styled-Components.
  categories:
    - Government
    - Nonprofit
  built_by: Jacob Herper
  built_by_url: https://herper.io
- title: Mill3 Studio
  main_url: https://mill3.studio/en/
  url: https://mill3.studio/en/
  description: >
    Our agency specializes in the analysis, strategy and development of digital products.
  categories:
    - Agency
    - Portfolio
  built_by: Mill3
  built_by_url: https://mill3.studio/en/
  featured: false
- title: Zellement
  main_url: https://www.zellement.com
  url: https://www.zellement.com
  description: >
    Online portfolio of Dan Farrow from Nottingham, UK.
  categories:
    - Portfolio
  built_by: Zellement
  built_by_url: https://www.zellement.com
  featured: false
- title: Fullstack HQ
  url: https://fullstackhq.com/
  main_url: https://fullstackhq.com/
  description: >
    Get immediate access to a battle-tested team of designers and developers on a pay-as-you-go monthly subscription.
  categories:
    - Agency
    - Consulting
    - Freelance
    - Marketing
    - Portfolio
    - Web Development
    - App
    - Business
    - Design
    - JavaScript
    - Technology
    - User Experience
    - Web Development
    - E-commerce
    - WordPress
  built_by: Fullstack HQ
  built_by_url: https://fullstackhq.com/
  featured: false
- title: Cantas
  main_url: https://www.cantas.co.jp
  url: https://www.cantas.co.jp
  description: >
    Cantas is digital marketing company in Japan.
  categories:
    - Business
    - Agency
  built_by: Cantas
  built_by_url: https://www.cantas.co.jp
  featured: false
- title: Sheringham Shantymen
  main_url: https://www.shantymen.com/
  url: https://www.shantymen.com/
  description: >
    The Sheringham Shantymen are a sea shanty singing group that raise money for the RNLI in the UK.
  categories:
    - Music
    - Community
    - Entertainment
    - Nonprofit
  built_by: Zellement
  built_by_url: https://www.zellement.com/
  featured: false
- title: WP Spark
  main_url: https://wpspark.io/
  url: https://wpspark.io/
  description: >
    Create blazing fast website with WordPress and our Gatsby themes.
  categories:
    - Agency
    - Community
    - Blog
    - WordPress
  built_by: wpspark
  built_by_url: https://wpspark.io/
- title: Ronald Langeveld
  description: >
    Ronald Langeveld's blog and Web Development portfolio website.
  main_url: https://www.ronaldlangeveld.com
  url: https://www.ronaldlangeveld.com
  categories:
    - Blog
    - Web Development
    - Freelance
    - Portfolio
    - Consulting
  featured: false
- title: Golfonaut
  description: >
    Golfonaut - Golf application for Apple Watch
  main_url: https://golfonaut.io
  url: https://golfonaut.io
  categories:
    - App
    - Sports
  featured: false
- title: Anton Sten - UX Lead/Design
  url: https://www.antonsten.com
  main_url: https://www.antonsten.com
  description: Anton Sten leads UX for design-driven companies.
  categories:
    - User Experience
    - Blog
    - Freelance
    - Portfolio
    - Consulting
    - Agency
    - Design
  featured: false
- title: Rashmi AP - Front-end Developer
  main_url: http://rashmiap.me
  url: http://rashmiap.me
  featured: false
  description: >
    Rashmi AP's Personal Portfolio Website
  source_url: https://github.com/rashmiap/personal-website-react
  categories:
    - Portfolio
    - Open Source
  built_by: Rashmi AP
  built_by_url: http://rashmiap.me
- title: OpenSourceRepos - Blogs for open source repositories
  main_url: https://opensourcerepos.com
  url: https://opensourcerepos.com
  featured: false
  description: >
    Open Source Repos is a blog site for explaining the architecture, code-walkthrough and key takeways for the GitHub repository. Out main aim to is to help more developers contribute to open source projects.
  source_url: https://github.com/opensourcerepos/blogs
  categories:
    - Open Source
    - Design
    - Design System
    - Blog
  built_by: OpenSourceRepos Team
  built_by_url: https://opensourcerepos.com
- title: Sheelah Brennan - Front-End/UX Engineer
  main_url: https://sheelahb.com
  url: https://sheelahb.com
  featured: false
  description: >
    Sheelah Brennan's web development blog
  categories:
    - Blog
    - Web Development
    - Design
    - Freelance
    - Portfolio
  built_by: Sheelah Brennan
- title: Delinx.Digital - Web and Mobile Development Agency based in Sofia, Bulgaria
  main_url: https://delinx.digital
  url: https://delinx.digital/solutions
  description: >
    Delinx.digital is a software development oriented digital agency based in Sofia, Bulgaria. We develop bespoke software solutions using  WordPress, WooCommerce, Shopify, e-commerce, React.js, Node.js, PHP, Laravel and many other technologies.
  categories:
    - Agency
    - Web Development
    - Design
    - E-commerce
    - WordPress
  featured: false
- title: Cameron Nuckols - Articles, Book Notes, and More
  main_url: https://nucks.co
  url: https://nucks.co
  description: >
    This site hosts all of Cameron Nuckols's writing on entrepreneurship, startups, money, fitness, self-education, and self-improvement.
  categories:
    - Blog
    - Entrepreneurship
    - Business
    - Productivity
    - Technology
    - Marketing
  featured: false
- title: Hayato KAJIYAMA - Portfolio
  main_url: https://hyakt.dev
  url: https://hyakt.dev
  source_url: https://github.com/hyakt/hyakt.github.io
  featured: false
  categories:
    - Portfolio
- title: Skirtcraft - Unisex Skirts with Large Pockets
  main_url: https://skirtcraft.com
  url: https://skirtcraft.com/products
  source_url: https://github.com/jqrn/skirtcraft-web
  description: >
    Skirtcraft sells unisex skirts with large pockets, made in the USA. Site built with TypeScript and styled-components, with Tumblr-sourced blog posts.
  categories:
    - E-commerce
    - Blog
  built_by: Joe Quarion
  built_by_url: https://github.com/jqrn
  featured: false
- title: Vermarc Sport
  main_url: https://www.vermarcsport.com/
  url: https://www.vermarcsport.com/
  description: >
    Vermarc Sport offers a wide range of cycle clothing, cycling jerseys, bib shorts, rain gear and accessories, as well for the summer, the mid-season (autumn / spring) and the winter.
  categories:
    - E-commerce
  built_by: BRIKL
  built_by_url: https://github.com/Brikl
- title: Cole Ruche
  main_url: https://coleruche.com
  url: https://coleruche.com
  source_url: https://github.com/kingingcole/myblog
  description: >
    The personal website and blog for Emeruche "Cole" Ikenna, front-end web developer from Nigeria.
  categories:
    - Blog
    - Portfolio
  built_by: Emeruche "Cole" Ikenna
  built_by_url: https://twitter.com/cole_ruche
  featured: false
- title: Abhith Rajan - Coder, Blogger, Biker, Full Stack Developer
  main_url: https://www.abhith.net/
  url: https://www.abhith.net/
  source_url: https://github.com/Abhith/abhith.net
  description: >
    abhith.net is a portfolio website of Abhith Rajan, a full stack developer. Sharing blog posts, recommended videos, developer stories and services with the world through this site.
  categories:
    - Portfolio
    - Blog
    - Programming
    - Open Source
    - Technology
  built_by: Abhith Rajan
  built_by_url: https://github.com/Abhith
  featured: false
- title: Mr & Mrs Wilkinson
  url: https://thewilkinsons.netlify.app/
  main_url: https://thewilkinsons.netlify.app/
  source_url: https://github.com/davemullenjnr/the-wilkinsons
  description: >
    A one-page wedding photography showcase using Gatsby Image and featuring a lovely hero and intro section.
  categories:
    - Photography
  built_by: Dave Mullen Jnr
  built_by_url: https://davemullenjnr.co.uk
  featured: false
- title: Gopesh Gopinath - Full Stack JavaScript Developer
  url: https://www.gopeshgopinath.com
  main_url: https://www.gopeshgopinath.com
  source_url: https://github.com/GopeshMedayil/gopeshgopinath.com
  description: >
    Gopesh Gopinath's Personal Portfolio Website
  categories:
    - Portfolio
    - Open Source
  built_by: Gopesh Gopinath
  built_by_url: https://www.gopeshgopinath.com
  featured: false
- title: Misael Taveras - FrontEnd Developer
  url: https://taverasmisael.com
  main_url: https://taverasmisael.com
  source_url: https://github.com/taverasmisael/taverasmisael
  description: >
    Personal site and blogging about learning FrontEnd web development in spanish.
  categories:
    - Portfolio
    - Open Source
    - Blog
    - JavaScript
    - Web Development
  built_by: Misael Taveras
  built_by_url: https://taverasmisael.com
  featured: false
- title: Le Reacteur
  url: https://www.lereacteur.io/
  main_url: https://www.lereacteur.io/
  description: >
    Le Reacteur is the first coding bootcamp dedicated to web and mobile apps development (iOS/Android). We offer intensive sessions to train students in a short time (10 weeks). Our goal is to pass on to our students in less than 3 months what they would have learned in 2 years. To achieve this ambitious challenge, our training is based on learning JavaScript (Node.js, Express, ReactJS, React Native).
  categories:
    - JavaScript
    - Learning
    - Mobile Development
    - Web Development
  built_by: Farid Safi
  built_by_url: https://twitter.com/FaridSafi
  featured: false
- title: Cinch
  url: https://www.cinch.co.uk
  main_url: https://www.cinch.co.uk
  description: >
    Cinch is a hub for car supermarkets and dealers to show off their stock. The site only lists second-hand cars that are seven years old or younger, with less than 70,000 miles on the clock.
  categories:
    - Entrepreneurship
    - Business
  built_by: Somo
  built_by_url: https://www.somoglobal.com
  featured: false
- title: Recetas El Universo
  description: >-
    Recipes and videos with the best of Ecuadorian cuisine.
    Collectable recipes from Diario El Universo.
  main_url: https://recetas-eu.now.sh/
  url: https://recetas-eu.now.sh/
  featured: false
  categories:
    - Blog
    - WordPress
    - Food
  built_by: Ramón Chancay
  built_by_url: https://ramonchancay.me/
- title: Third and Grove
  url: https://www.thirdandgrove.com
  main_url: https://www.thirdandgrove.com
  source_url: https://github.com/thirdandgrove/tagd8_gatsby
  description: >
    A digital agency slaying the mundane one pixel at a time.
  categories:
    - Agency
    - Marketing
    - Open Source
    - Technology
  built_by: Third and Grove
  built_by_url: https://www.thirdandgrove.com
  featured: false
- title: Le Bikini
  url: https://lebikini.com
  main_url: https://lebikini.com
  description: >
    New website for Toulouse's most iconic concert hall.
  categories:
    - Music
  built_by: Antoine Rousseau
  built_by_url: https://antoine.rousseau.im
  featured: false
- title: Jimmy Truong's Portfolio
  url: https://jimmytruong.ca
  main_url: https://jimmytruong.ca
  description: >
    This porfolio is a complication of all projects done during my time at BCIT D3 (Digital Design and Development) program and after graduation.
  categories:
    - Portfolio
    - Web Development
  built_by: Jimmy Truong
  built_by_url: https://jimmytruong.ca
  featured: false
- title: Quick Stop Nicaragua
  main_url: https://quickstopnicaragua.com
  url: https://quickstopnicaragua.com
  description: >
    Convenience Store Website
  categories:
    - Food
  built_by: Gerald Martinez
  built_by_url: https://twitter.com/GeraldM_92
  featured: false
- title: XIEL
  main_url: https://xiel.dev
  url: https://xiel.dev
  source_url: https://github.com/xiel/xiel
  description: >
    I'm a freelance front-end developer from Berlin who creates digital experiences that everyone likes to use.
  categories:
    - Portfolio
    - Blog
  built_by: Felix Leupold
  built_by_url: https://twitter.com/xiel
  featured: false
- title: Nicaragua Best Guides
  main_url: https://www.nicaraguasbestguides.com
  url: https://www.nicaraguasbestguides.com
  description: >
    Full-Service Tour Operator and Destination Management Company (DMC)
  categories:
    - Agency
    - Travel
  built_by: Gerald Martinez
  built_by_url: https://twitter.com/GeraldM_92
  featured: false
- title: Thoughts and Stuff
  main_url: http://thoughtsandstuff.com
  url: http://thoughtsandstuff.com
  source_url: https://github.com/robmarshall/gatsby-tns
  description: >
    A simple easy to read blog. Minimalistic, focusing on content over branding. Includes RSS feed.
  categories:
    - Accessibility
    - Blog
    - WordPress
  built_by: Robert Marshall
  built_by_url: https://robertmarshall.dev
  featured: false
- title: Tracli
  url: https://tracli.rootvan.com/
  main_url: https://tracli.rootvan.com/
  source_url: https://github.com/ridvankaradag/tracli-landing
  description: >
    A command line app that tracks your time
  categories:
    - Productivity
    - Technology
    - Landing Page
  built_by: Ridvan Karadag
  built_by_url: http://www.rootvan.com
  featured: false
- title: spon.io
  url: https://www.spon.io
  main_url: https://www.spon.io
  source_url: https://github.com/magicspon/spon.io
  description: >
    Portfolio for frontend web developer, based in Bristol UK
  categories:
    - Portfolio
  built_by: Dave Stockley
  built_by_url: https://www.spon.io
  featured: false
- title: BBS
  url: https://big-boss-studio.com
  main_url: https://big-boss-studio.com
  description: >
    For 11 years, we help great brands in their digital transformation, offering all our expertise for their needs. Technical consulting, UX, design, technical integration and maintenance.
  categories:
    - Agency
    - JavaScript
    - Web Development
  built_by: BBS
  built_by_url: https://big-boss-studio.com
  featured: false
- title: Appes - Meant to evolve
  main_url: https://appes.co
  url: https://appes.co
  description: >
    Appes is all about apps and evolution. We help companies to build mobile and
    web products.
  categories:
    - Agency
    - Mobile Development
    - Web Development
    - Technology
  built_by: Appes
  built_by_url: https://appes.co
  featured: false
- title: Intern
  url: https://intern.imedadel.me
  main_url: https://intern.imedadel.me
  description: >
    Intern is a job board for getting internships in tech, design, marketing, and more. It's built entirely with Gatsby.
  categories:
    - Directory
    - Technology
  built_by: Imed Adel
  built_by_url: https://imedadel.me
  featured: false
- title: Global Citizen Foundation
  main_url: https://www.globalcitizenfoundation.org
  url: https://www.globalcitizenfoundation.org
  description: >
    In the digital economy, we are Global Citizens and the currency is Personal Data
  categories:
    - Nonprofit
  built_by: The Delta Studio
  built_by_url: https://www.thedelta.io
  featured: false
- title: GatsbyFinds
  main_url: https://gatsbyfinds.netlify.app
  url: https://gatsbyfinds.netlify.app
  description: >
    GatsbyFinds is a website built ontop of Gatsby v2 by providing developers with a showcase of all the latest projects made with the beloved GatsbyJS.
  categories:
    - Portfolio
    - Gallery
  built_by: Bvlktech
  built_by_url: https://twitter.com/bvlktech
  featured: false
- title: AFEX Commodities Exchange
  main_url: https://afexnigeria.com
  url: https://afexnigeria.com
  description: >
    AFEX Nigeria strives to transform Nigerian agriculture by creating more bargaining power to smallholder farmers, access to information, and secure storage.
  categories:
    - Blog
    - Business
    - Finance
    - Food
    - WordPress
  built_by: Mayowa Falade
  built_by_url: http://mayowafalade.com
  featured: false
- title: VIA Data
  main_url: https://viadata.io
  url: https://viadata.io
  description: >
    The future of data management
  categories:
    - Data
  built_by: The Delta Studio
  built_by_url: https://www.thedelta.io
  featured: false
- title: Front End Day Event Website
  main_url: https://frontend-day.com/
  url: https://frontend-day.com/
  description: >
    Performant landing page for a front end workshops recurring event / conference.
  categories:
    - Event
    - Conference
    - Web Development
    - Technology
  built_by: Pagepro
  built_by_url: https://pagepro.co
  featured: false
- title: Mutual
  main_url: https://www.madebymutual.com
  url: https://www.madebymutual.com
  description: >
    Mutual is a web design and development agency. Our new website is powered by Gatsby and Craft CMS.
  categories:
    - Blog
    - Portfolio
    - Agency
    - Design
    - Web Development
  built_by: Mutual
  built_by_url: https://twitter.com/madebymutual
  featured: false
- title: Surge 3
  main_url: https://surge3.com
  url: https://surge3.com/
  description: >
    We’re Surge 3 - a premier web development agency. Our company centers around the principles of quality, speed, and service! We are founded using the latest in web technologies and are dedicated to using those exact tools to help our customers achieve their goals.
  categories:
    - Portfolio
    - Blog
    - Agency
    - Web Development
    - Marketing
  built_by: Dillon Browne
  built_by_url: https://dillonbrowne.com
- title: Adaltas
  main_url: https://www.adaltas.com
  url: https://www.adaltas.com
  description: >
    Adaltas is a team of consultants with a focus on Open Source, Big Data and Cloud Computing based in France, Canada and Morocco.
  categories:
    - Consulting
    - Data
    - Design System
    - Programming
    - Learning
  built_by: Adaltas
  built_by_url: https://www.adaltas.com
- title: Themis Attorneys
  main_url: https://themis-attorneys.com
  url: https://themis-attorneys.com
  description: >
    Themis Attorneys is Chennai based lawyers. Their new complete website is made using Gatsby.
  categories:
    - Agency
    - Consulting
    - Portfolio
    - Law
  built_by: Merbin J Anselm
  built_by_url: https://anselm.in
- title: Runlet
  main_url: https://runlet.app
  url: https://runlet.app
  source_url: https://github.com/runletapp/runlet
  description: >
    Runlet is a cloud-based job manager that offers device synchronization and reliable message delivery in a network of connected devices even after connectivity issues. Available for ARM, Linux, Mac and Windows.
  categories:
    - App
    - Landing Page
    - Productivity
    - Technology
  built_by: Vandré Leal
  built_by_url: https://vandreleal.github.io
  featured: false
- title: tiaan.dev
  main_url: https://tiaan.dev
  url: https://tiaan.dev
  featured: false
  categories:
    - Blog
    - Portfolio
    - Web Development
- title: Praveen Bisht
  main_url: https://www.prvnbist.com/
  url: https://www.prvnbist.com/
  source_url: https://github.com/prvnbist/portfolio
  categories:
    - Portfolio
    - Blog
  built_by: Praveen Bisht
  built_by_url: https://www.prvnbist.com/
  featured: false
- title: Jeff Mills The Outer Limits x NTS Radio
  url: https://www.nts.live/projects/jeff-mills-the-outer-limits/
  main_url: https://www.nts.live/projects/jeff-mills-the-outer-limits/
  source_url: https://github.com/ntslive/the-outer-limits
  description: >
    NTS Radio created a minisite for Jeff Mills' 6 part radio series The Outer Limits, including original music production and imagery curated from the NASA online image archive.
  categories:
    - Music
    - Gallery
    - Science
    - Entertainment
  built_by: NTS Radio
  built_by_url: https://www.nts.live
  featured: false
- title: BALAJIRAO676
  main_url: https://thebalajiraoecommerce.netlify.app/
  url: https://thebalajiraoecommerce.netlify.app/
  featured: false
  categories:
    - Blog
    - E-commerce
    - Web Development
- title: Mentimeter
  url: https://www.mentimeter.com/
  main_url: https://www.mentimeter.com/
  categories:
    - Business
  featured: false
- title: HYFN
  url: https://hyfn.com/
  main_url: https://hyfn.com/
  categories:
    - Business
  featured: false
- title: Mozilla India
  main_url: https://mozillaindia.org/
  url: https://mozillaindia.org/
  categories:
    - Open Source
  featured: false
- title: Primer Labs
  main_url: https://www.primerlabs.io
  url: https://www.primerlabs.io
  featured: false
  categories:
    - Education
    - Learning
- title: AJ on Purr-fect Solutions
  url: https://ajonp.com
  main_url: https://ajonp.com
  description: >
    A Community of developers, creating resources for all to use!
  categories:
    - Education
    - Learning
    - Programming
    - Web Development
    - API
    - Blog
    - SEO
  built_by: AJonP
  built_by_url: http://ajonp.com/authors/alex-patterson
- title: blog.kwst.site
  main_url: https://blog.kwst.site
  url: https://blog.kwst.site
  description: A blog of frontend engineer working in Fukuoka
  source_url: https://github.com/SatoshiKawabata/blog
  featured: false
  categories:
    - Blog
    - Technology
    - Web Development
    - JavaScript
- title: Run Leeds
  main_url: http://www.runleeds.co.uk
  url: http://www.runleeds.co.uk
  description: >
    Community running site based in Leeds,UK. Aiming to support those going through a life crisis.
  categories:
    - Accessibility
    - Blog
    - Community
    - Nonprofit
    - Sports
    - WordPress
  built_by: Robert Marshall
  built_by_url: https://www.robertmarshall.dev
- title: Arvind Kumar
  main_url: https://arvind.io
  url: https://arvind.io
  source_url: https://github.com/EnKrypt/arvind.io
  built_by: Arvind Kumar
  built_by_url: https://arvind.io/
  description: >
    A blog about writing code, making music and studying the skies.
  featured: false
  categories:
    - Blog
    - Music
    - Technology
- title: GlobalMoney
  url: https://global24.ua
  main_url: https://global24.ua
  description: >
    Provide payment solution for SMB, eWallet GlobalMoney
  categories:
    - Business
    - Finance
    - Technology
  built_by: NodeArt
  built_by_url: https://NodeArt.io
- title: Women's and Girls' Emergency Centre
  url: https://www.wagec.org.au/
  main_url: https://www.wagec.org.au/
  description: >
    Specialist homelessness service for women and families escaping domestic violence. Based in Redfern, Sydney, Australia.
  categories:
    - Nonprofit
    - Community
    - E-commerce
  built_by: Little & Big
  built_by_url: https://www.littleandbig.com.au/
  featured: false
- title: Guus van de Wal | Drupal Front-end specialist
  url: https://guusvandewal.nl
  main_url: https://guusvandewal.nl
  description: >
    Decoupled portfolio site for guusvandewal.nl, a Drupal and ReactJS front-end developer and designer.
  categories:
    - Open Source
    - Web Development
    - Design
    - Blog
    - Freelance
  built_by: Guus van de Wal
  featured: false
- title: Pixelize Web Design Gold Coast | Web Design and SEO
  url: https://www.pixelize.com.au/
  main_url: https://www.pixelize.com.au/
  description: >
    Pixelize is a tight knit group of professional web developers, graphic designers, and content creators that work together to create high performing, blazing fast, beautiful websites with a strong focus on SEO.
  categories:
    - Agency
    - Web Development
    - Marketing
    - SEO
    - Design
    - Portfolio
    - Blog
  built_by: Pixelize
  built_by_url: https://www.pixelize.com.au
  featured: false
- title: VS Code GitHub Stats
  url: https://vscode-github-stats.netlify.app
  main_url: https://vscode-github-stats.netlify.app
  source_url: https://github.com/lannonbr/vscode-github-stats/
  description: >
    Statistics Dashboard for VS Code GitHub repository
  categories:
    - Data
  built_by: Benjamin Lannon
  built_by_url: https://lannonbr.com
  featured: false
- title: MetaProjection
  main_url: https://www.metaprojection.ca
  url: https://www.metaprojection.ca
  source_url: https://github.com/rosslh/metaprojection
  description: >
    MetaProjection is a website that aggregates multiple Canadian federal electoral projections in order to provide an overview of how the election is playing out, both federally and by district.
  categories:
    - Government
    - Data
    - Open Source
  built_by: Ross Hill
  built_by_url: https://rosshill.ca
  featured: false
- title: Tamarisc VC
  url: https://www.tamarisc.vc
  main_url: https://www.tamarisc.vc
  description: >
    Tamarisc invests in and helps build companies that improve the human habitat through innovating at the intersection of real estate, health, and technology.
  categories:
    - Business
    - Technology
  built_by: Peter Hironaka
  built_by_url: https://peterhironaka.com
  featured: false
- title: Up Your A11y
  url: https://www.upyoura11y.com/
  main_url: https://www.upyoura11y.com/
  source_url: https://www.upyoura11y.com/
  description: >
    A web accessibility toolkit with a React focus, Up Your A11y is a resource for front-end developers to find useful information on how to make your sites more accessible. The topics covered have a React bias, but the principles in each apply to all web development, so please don't be put off if you don't work with React specifically!
  categories:
    - Accessibility
    - Blog
    - Programming
    - JavaScript
    - User Experience
    - Web Development
  built_by: Suzanne Aitchison
  built_by_url: https://twitter.com/s_aitchison
  featured: false
- title: Roman Kravets
  description: >
    Portfolio of Roman Kravets. Web Developer, HTML & CSS Coder.
  main_url: https://romkravets.netlify.app/
  url: https://romkravets.netlify.app/
  categories:
    - Portfolio
    - Open Source
    - Web Development
    - Blog
  built_by: Roman Kravets
  built_by_url: https://github.com/romkravets/dev-page
  featured: false
- title: Phil Tietjen Portfolio
  url: https://www.philtietjen.dev/
  main_url: https://www.philtietjen.dev/
  source_url: https://github.com/Phizzard/phil-portfolio
  description: >
    Portfolio of Phil Tietjen using Gatsby, Tailwind CSS, and Emotion/styled
  categories:
    - Portfolio
    - Open Source
    - Web Development
  built_by: Phil Tietjen
  built_by_url: https://github.com/Phizzard
  featured: false
- title: Gatsby Bomb
  description: >
    A fan made version of the website Giantbomb, fully static and powered by Gatsby JS and the GiantBomb API.
  main_url: https://gatsbybomb.netlify.app
  url: https://gatsbybomb.netlify.app
  categories:
    - App
    - Entertainment
    - Media
    - Video
  built_by: Phil Tietjen
  built_by_url: https://github.com/Phizzard
  featured: false
- title: Divyanshu Maithani
  main_url: https://divyanshu013.dev
  url: https://divyanshu013.dev
  source_url: https://github.com/divyanshu013/blog
  description: >
    Personal blog of Divyanshu Maithani. Life, music, code and things in between...
  categories:
    - Blog
    - JavaScript
    - Open Source
    - Music
    - Programming
    - Technology
    - Web Development
  built_by: Divyanshu Maithani
  built_by_url: https://twitter.com/divyanshu013
- title: TFE Energy
  main_url: https://www.tfe.energy
  url: https://www.tfe.energy
  source_url: https://gitlab.com/marcfehrmedia/2019-07-03-tfe-energy
  description: >
    TFE Energy believes in the future. Their new website is programmed with Gatsby, Scrollmagic, Contentful, Cloudify.
  categories:
    - Technology
    - Consulting
    - Video
    - Business
  built_by: Marc Fehr
  built_by_url: https://www.marcfehr.ch
- title: AtomBuild
  url: https://atombuild.github.io/
  main_url: https://atombuild.github.io/
  source_url: https://github.com/AtomBuild/atombuild.github.io
  description: >
    Landing page for the AtomBuild project, offering a curation of Atom packages associated with the project.
  categories:
    - Directory
    - Landing Page
    - Open Source
    - Programming
    - Technology
  built_by: Kepler Sticka-Jones
  built_by_url: https://keplersj.com/
  featured: false
- title: Josh Pensky
  main_url: https://joshpensky.com
  url: https://joshpensky.com
  description: >
    Josh Pensky is an interactive developer based in Boston. He designs and builds refreshing web experiences, packed to the punch with delightful interactions.
  categories:
    - Portfolio
    - Web Development
    - Design
    - SEO
  built_by: Josh Pensky
  built_by_url: https://github.com/joshpensky
  featured: false
- title: AtomLinter
  url: https://atomlinter.github.io/
  main_url: https://atomlinter.github.io/
  source_url: https://github.com/AtomLinter/atomlinter.github.io
  description: >
    Landing page for the AtomLinter project, offering a curation of Atom packages associated with the project.
  categories:
    - Directory
    - Landing Page
    - Open Source
    - Programming
    - Technology
  built_by: Kepler Sticka-Jones
  built_by_url: https://keplersj.com/
  featured: false
- title: Dashbouquet
  url: https://dashbouquet.com/
  main_url: https://dashbouquet.com/
  categories:
    - Agency
    - Blog
    - Business
    - Mobile Development
    - Portfolio
    - Web Development
  built_by: Dashbouquet team
  featured: false
- title: rathes.me
  url: https://rathes.me/
  main_url: https://rathes.me/
  source_url: https://github.com/rathesDot/rathes.me
  description: >
    The Portfolio Website of Rathes Sachchithananthan
  categories:
    - Blog
    - Portfolio
    - Web Development
  built_by: Rathes Sachchithananthan
  built_by_url: https://rathes.me/
- title: viviGuides - Your travel guides
  url: https://vivitravels.com/en/guides/
  main_url: https://vivitravels.com/en/guides/
  description: >
    viviGuides is viviTravels' blog: here you will find travel tips, useful information about the cities and the best guides for your next vacation.
  categories:
    - Travel
    - Blog
  built_by: Kframe Interactive SA
  built_by_url: https://kframeinteractive.com/
  featured: false
- title: KNC Blog
  main_url: https://nagakonada.com
  url: https://nagakonada.com/
  description: >
    Nagakonada is my blogging and portfolio site where I list my projects, experience, capabilities and the blog mostly talks about technical and personal writings.
  categories:
    - Blog
    - Web Development
    - Portfolio
  built_by: Konada, Naga Chaitanya
  built_by_url: https://github.com/ChaituKNag
  featured: false
- title: Vishal Nakum
  url: https://nakum.tech/
  main_url: https://nakum.tech/
  source_url: https://github.com/vishalnakum011/contentful
  description: >
    Portfolio of Vishal Nakum. Made with Gatsby, Contentful. Deployed on Netlify.
  categories:
    - Portfolio
    - Blog
  built_by: Amol Tangade
  built_by_url: https://amoltangade.me/
- title: Sagar Hani Portfolio
  url: http://sagarhani.in/
  main_url: http://sagarhani.in/
  source_url: https://github.com/sagarhani
  description: >
    Sagar Hani is a Software Developer & an Open Source Enthusiast. He blogs about JavaScript, Open Source and his Life experiences.
  categories:
    - Portfolio
    - Blog
    - Web Development
    - Open Source
    - Technology
    - Programming
    - JavaScript
  built_by: Sagar Hani
  built_by_url: http://sagarhani.in/about
- title: Arturo Alviar's Portfolio
  main_url: https://arturoalviar.com
  url: https://arturoalviar.com
  source_url: https://github.com/arturoalviar/portfolio
  categories:
    - Portfolio
    - Open Source
    - Web Development
  built_by: Arturo Alviar
  built_by_url: https://github.com/arturoalviar
  featured: false
- title: Pearly
  url: https://www.pearlyplan.com
  main_url: https://www.pearlyplan.com
  description: >
    Dental Membership Growth Platform
  categories:
    - Technology
    - Healthcare
    - App
  built_by: Sean Emmer and Jeff Cole
- title: MarceloNM
  url: https://marcelonm.com
  main_url: https://marcelonm.com
  description: >
    Personal landing page and blog for MarceloNM, a frontend developer based in Brazil.
  categories:
    - Blog
    - JavaScript
    - Landing Page
    - Programming
    - Web Development
  built_by: Marcelo Nascimento Menezes
  built_by_url: https://github.com/mrcelo
  featured: false
- title: Open Source Galaxy
  main_url: https://www.opensourcegalaxy.com
  url: https://www.opensourcegalaxy.com
  description: >
    Explore the Open Source Galaxy and help other earthlings by contributing to open source.
  categories:
    - Open Source
    - Programming
    - Web Development
  built_by: Justin Juno
  built_by_url: https://www.justinjuno.dev
  featured: false
- title: enBonnet Blog
  url: https://enbonnet.me/
  main_url: https://enbonnet.me/
  source_url: https://github.com/enbonnet
  description: >
    Hola, este es mi sitio personal, estare escribiendo sobre JavaScript, Frontend y Tecnologia que utilice en mi dia a dia.
  categories:
    - Portfolio
    - Blog
    - Web Development
    - Technology
    - Programming
    - JavaScript
  built_by: Ender Bonnet
  built_by_url: https://enbonnet.me/
- title: Edenspiekermann
  url: https://www.edenspiekermann.com/eu/
  main_url: https://www.edenspiekermann.com/eu/
  description: >
    Hello. We are Edenspiekermann, an independent global creative agency.
  categories:
    - Featured
    - Agency
    - Design
    - Portfolio
  featured: true
- title: IBM Design
  url: https://www.ibm.com/design/
  main_url: https://www.ibm.com/design/
  description: >
    At IBM, our design philosophy is to help guide people so they can do their best work. Our human-centered design practices help us deliver on that goal.
  categories:
    - Featured
    - Design
    - Technology
    - Web Development
  built_by: IBM
  featured: true
- title: We Do Plugins
  url: https://wedoplugins.com
  main_url: https://wedoplugins.com
  description: >
    Free & premium WordPress plugins development studio from Wroclaw, Poland.
  categories:
    - Portfolio
    - Agency
    - Open Source
    - Web Development
  built_by: We Do Plugins
  built_by_url: https://wedoplugins.com
- title: Mevish Aslam, business coach
  url: https://mevishaslam.com/
  main_url: https://mevishaslam.com/
  description: >
    Mevish Aslam helps women build a life they love and coaches women to launch and grow businesses.
  categories:
    - Business
    - Consulting
    - Entrepreneurship
    - Freelance
    - Marketing
    - Portfolio
  built_by: Rou Hun Fan
  built_by_url: https://flowen.me
  featured: false
- title: Principles of wealth
  url: https://principlesofwealth.net
  main_url: https://principlesofwealth.net
  source_url: https://github.com/flowen/principlesofwealth
  description: >
    Principles of wealth. How to get rich without being lucky, a summary of Naval Ravikant's tweets and podcast.`
  categories:
    - Business
    - Consulting
    - Education
    - Entrepreneurship
    - Finance
    - Learning
    - Marketing
    - Media
    - Nonprofit
    - Productivity
    - Science
  built_by: Rou Hun Fan
  built_by_url: https://flowen.me
  featured: false
- title: Problem studio
  url: https://problem.studio
  main_url: https://problem.studio
  description: >
    Problem Studio creates unique and fun web experiences. Our enemy is "boring" if ya know what we mean: overused WordPress templates, the top 10 shopify templates, copy of a copy of a copy of a copy. We love to support design and marketing agencies and help realize their creations into a digital product. `
  categories:
    - Agency
    - Business
    - Consulting
    - Design
    - Education
    - Entrepreneurship
    - Freelance
    - Landing Page
    - Marketing
    - Media
    - Portfolio
    - Productivity
    - Web Development
  built_by: Rou Hun Fan & Sander Visser
  built_by_url: https://flowen.me
- title: North X South
  main_url: https://northxsouth.co
  url: https://northxsouth.co
  description: >
    We work with small businesses and non-profits to develop their brands, build an online identity, create stellar designs, and give a voice to their causes.
  categories:
    - Agency
    - Consulting
    - Business
    - Design
    - Web Development
  built_by: North X South
  built_by_url: https://northxsouth.co
- title: Plenty of Fish
  main_url: https://www.pof.com/
  url: https://pof.com
  description: >
    Plenty of Fish is one of the world's largest dating platforms.
  categories:
    - Community
  featured: true
- title: Bitcoin
  main_url: https://www.bitcoin.com/
  url: https://bitcoin.com
  description: >
    One of the largest crypto-currency platforms in the world.
  categories:
    - Technology
    - Finance
  featured: true
- title: Frame.io
  main_url: https://www.frame.io/
  url: https://frame.io
  description: >
    Frame.io is a cloud-based video collaboration platform that allows its users to easily work on media projects together
  categories:
    - Technology
    - Entertainment
    - Media
  featured: true
- title: Sainsbury’s Homepage
  main_url: https://www.sainsburys.co.uk/
  url: https://www.sainsburys.co.uk
  description: >
    Sainsbury’s is an almost 150 year old supermarket chain in the United Kingdom.
  categories:
    - E-commerce
    - Food
  featured: true
- title: Haxzie, Portfolio and Blog
  url: https://haxzie.com/
  main_url: https://haxzie.com/
  source_url: https://github.com/haxzie/haxzie.com
  description: >
    Haxzie.com is the portfolio and personal blog of Musthaq Ahamad, UX Engineer and Visual Designer
  categories:
    - Blog
    - Portfolio
  built_by: Musthaq Ahamad
  built_by_url: https://haxzie.com
  featured: false
- title: Robin Wieruch's Blog
  url: https://www.robinwieruch.de/
  main_url: https://www.robinwieruch.de/
  categories:
    - Blog
    - Education
  featured: false
- title: Roger Ramos Development Journal
  url: https://rogerramos.me/
  main_url: https://rogerramos.me/
  source_url: https://github.com/rogerramosme/rogerramos.me/
  description: >
    Personal development journal made with Netlify CMS
  categories:
    - Blog
  built_by: Roger Ramos
  built_by_url: https://rogerramos.me/
  featured: false
- title: Global Adviser Alpha
  main_url: https://globaladviseralpha.com
  url: https://globaladviseralpha.com
  description: >
    Lead by David Haintz, Global Adviser Alpha transforms advice business into world class firms.
  categories:
    - Business
    - Blog
    - Finance
  built_by: Handsome Creative
  built_by_url: https://www.hellohandsome.com.au
  featured: false
- title: Alcamine
  url: https://alcamine.com/
  main_url: https://alcamine.com/
  description: >
    Never apply to another job online and receive tons of tech jobs in your inbox everyday — all while keeping your information private.
  categories:
    - Blog
    - Technology
  built_by: Caldera Digital
  built_by_url: https://www.calderadigital.com/
  featured: false
- title: Caldera Digital
  url: https://www.calderadigital.com/
  main_url: https://www.calderadigital.com/
  source_url: https://github.com/caldera-digital/platform
  description: >
    Caldera is a product and application development agency that uses innovative technology to bring your vision, brand, and identity to life through user centered design.
  categories:
    - Blog
    - User Experience
    - Consulting
  built_by: Caldera Digital
  built_by_url: https://www.calderadigital.com/
  featured: false
- title: Keycodes
  url: https://www.keycodes.dev
  main_url: https://www.keycodes.dev
  source_url: https://github.com/justinjunodev/keycodes.dev
  description: >
    A developer resource for getting keyboard key codes.
  categories:
    - Programming
    - Productivity
    - Open Source
    - Web Development
  built_by: Justin Juno
  built_by_url: https://www.justinjuno.dev
  featured: false
- title: Utah Pumpkins
  url: https://www.utahpumpkins.com/
  main_url: https://www.utahpumpkins.com/
  source_url: https://github.com/cadekynaston/utah-pumpkins
  description: >
    An awesome pumpkin gallery built using Gatsby and Contentful.
  categories:
    - Gallery
    - Blog
    - Photography
  built_by: Cade Kynaston
  built_by_url: https://cade.codes
- title: diff001a's blog
  main_url: https://diff001a.netlify.app/
  url: https://diff001a.netlify.app/
  description: >
    This is diff001a's blog which contains blogs related to programming.
  categories:
    - Blog
  built_by: diff001a
- title: Rockwong Blog
  main_url: http://rockwong.com/blog/
  url: http://rockwong.com/blog/
  description: >
    Rockwong is a technical blog containing content related to various web technologies.
  categories:
    - Technology
    - Education
    - Blog
- title: RegexGuide
  main_url: https://regex.guide
  url: https://regex.guide/playground
  source_url: https://github.com/pacdiv/regex.guide
  description: >
    The easiest way to learn regular expressions! The RegexGuide is a playground helping developers to discover regular expressions. Trying it is adopting regular expressions!
  categories:
    - App
    - Education
    - JavaScript
    - Nonprofit
    - Open Source
    - Programming
    - Technology
    - Web Development
  built_by: Loïc J.
  built_by_url: https://growthnotes.dev
- title: re:store
  url: https://www.visitrestore.com
  main_url: https://www.visitrestore.com
  description: >
    This is your chance to discover, connect, and shop beyond your feed and get to know the who, how, and why behind your favorite products.
  categories:
    - Marketing
  built_by: The Couch
  built_by_url: https://thecouch.nyc
  featured: false
- title: MyPrograming Steps
  main_url: https://mysteps.netlify.app/
  url: https://mysteps.netlify.app/
  description: >
    FrontEnd Tutorial Information
  featured: false
  categories:
    - Blog
    - Portfolio
  source_url: https://github.com/IoT-Arduino/Gatsby-MySteps
  built_by: Maruo
  built_by_url: https://twitter.com/DengenT
- title: Brent Runs Marathons
  main_url: https://www.brentrunsmarathons.com/
  url: https://www.brentrunsmarathons.com/
  description: >
    Brent Runs Marathons is about the training and race experience for the Comrades Ultra Marathon
  categories:
    - Blog
  built_by: Brent Ingram
  built_by_url: https://www.brentjingram.com/
  featured: false
- title: Pedro LaTorre
  main_url: https://www.pedrolatorre.com/
  url: https://www.pedrolatorre.com/
  source_url: https://github.com/bingr001/pedro-latorre-site
  description: >
    A really awesome website built for the motivational speaker Pedro LaTorre
  categories:
    - Blog
  built_by: Brent Ingram
  built_by_url: https://www.brentjingram.com/
  featured: false
- title: Veryben
  main_url: https://veryben.com/
  url: https://veryben.com/
  description: >
    be water my friend
  categories:
    - Blog
  built_by: anikijiang
  built_by_url: https://twitter.com/anikijiang
  featured: false
- title: kentarom's portfolio
  main_url: https://kentarom.com/
  url: https://kentarom.com/
  source_url: https://github.com/kentaro-m/portfolio-gatsby
  description: >
    The portfolio of kentarom, frontend developer. This site shows recent activities about him.
  categories:
    - Portfolio
    - Technology
    - Web Development
  built_by: kentarom
  built_by_url: https://twitter.com/_kentaro_m
  featured: false
- title: MotionThat
  main_url: https://motionthat.com.au
  url: https://motionthat.com.au
  description: >
    MotionThat was created to fill a void in Tabletop Product shooting, whereby the need for consistency, repetition and flexibility was required to eliminate the many variables and inaccuracies that slow the filming process down.
  categories:
    - Entertainment
    - Food
    - Media
    - Gallery
  built_by: Handsome Creative
  built_by_url: https://www.hellohandsome.com.au
  featured: false
- title: TEN ALPHAS
  main_url: https://tenalphas.com.au
  url: https://tenalphas.com.au
  description: >
    TEN ALPHAS is a content production company based in Sydney and Wollongong, telling stories through moving image and beautiful design.
  categories:
    - Media
    - Entertainment
    - Video
  built_by: Handsome Creative
  built_by_url: https://www.hellohandsome.com.au
  featured: false
- title: SalesGP
  main_url: https://salesgp.io
  url: https://salesgp.io
  description: >
    SalesGP is a specialist Sales and Operations partner offering expert skill-sets and decades of experience to companies entering the Australia, NZ (ANZ) and South East Asian (SEA) markets.
  categories:
    - Business
    - Marketing
    - Consulting
  built_by: Handsome Creative
  built_by_url: https://www.hellohandsome.com.au
  featured: false
- title: Source Separation Systems
  main_url: https://sourceseparationsystems.com.au
  url: https://sourceseparationsystems.com.au
  description: >
    Innovative waste diversion products, designed to connect Australians to a more sustainable world.
  categories:
    - Business
  built_by: Handsome Creative
  built_by_url: https://www.hellohandsome.com.au
- title: Fuzzy String Matching
  main_url: https://fuzzy-string-matching.netlify.app
  url: https://fuzzy-string-matching.netlify.app
  source_url: https://github.com/jdemieville/fuzzyStringMatching
  description: >
    This site is built to assess the performance of various approximate string matching algorithms aka fuzzy string searching.
  categories:
    - JavaScript
    - Learning
    - Programming
  built_by: Jennifer Demieville
  built_by_url: https://demieville-codes.herokuapp.com/portfolio
  featured: false
- title: Open Techiz
  main_url: https://www.opentechiz.com/
  url: https://www.opentechiz.com/
  featured: false
  description: >
    An agile software development company in Vietnam, providing wide range service from e-commerce development, mobile development, automation testing and cloud deployment with kubernets
  categories:
    - Web Development
    - Mobile Development
    - Technology
  built_by: Open Techiz
  built_by_url: https://www.opentechiz.com/
- title: Leave Me Alone
  url: https://leavemealone.app
  main_url: https://leavemealone.app
  description: >
    Leave Me Alone helps you unsubscribe from unwanted emails easily. It's built with Gatsby v2.
  categories:
    - Landing Page
    - Productivity
  built_by: James Ivings
  built_by_url: https://squarecat.io
  featured: false
- title: Oberion
  main_url: https://oberion.io
  url: https://oberion.io
  description: >
    Oberion analyzes your gaming library and gives you personal recommendations based on what you play
  categories:
    - Entertainment
    - Media
  built_by: Thomas Uta
  built_by_url: https://twitter.com/ThomasJanUta
  featured: false
- title: Yoseph.tech
  main_url: https://www.yoseph.tech
  url: https://www.yoseph.tech/compilers
  source_url: https://github.com/radding/yoseph.tech_gatsby
  description: >
    Yoseph.tech is a personal blog centered around technology and software engineering
  categories:
    - Technology
    - Web Development
    - Open Source
  built_by: Yoseph Radding
  built_by_url: https://github.com/radding
  featured: false
- title: Really Fast Sites
  url: https://reallyfastsites.com
  main_url: https://reallyfastsites.com
  description: >
    Really Fast Sites showcases websites that have a speed score of 85 or higher on Google's Page Speed Insights for both mobile and desktop, along with some of the platforms and technologies those sites use.
  categories:
    - Web Development
    - Programming
  built_by: Peter Brady
  built_by_url: https://www.peterbrady.co.uk
  featured: false
- title: Mieke Frouws
  url: https://www.miekefrouws.nl
  main_url: https://www.miekefrouws.nl
  description: >
    Mieke Frouws is a freelance primary and secondary school theatre teacher based in the Netherlands.
  categories:
    - Freelance
    - Education
  built_by: Laurens Kling
  built_by_url: https://www.goedideemedia.nl
  featured: false
- title: Paul de Vries
  url: https://pauldevries1972.nl
  main_url: https://pauldevries1972.nl
  description: >
    Paul de Vries is founder of #DCDW and Spokesperson for Marktplaats Automotive (eBay) - Making the online automotive better!
  categories:
    - Blog
    - Business
    - Consulting
  built_by: Laurens Kling
  built_by_url: https://www.goedideemedia.nl
  featured: false
- title: The Fabulous Lifestyles 不藏私旅行煮藝
  url: https://thefabulouslifestyles.com/
  main_url: https://thefabulouslifestyles.com/
  description: >
    The Fabulous Lifestyles features content about travel and food. It offers practical travel advice that covers trip planning, logistics, and reviews on destination, resort & hotel...etc. Besides travelling, there are step-by-step homemade gourmet recipes that will appeal to everyone's taste buds.
  categories:
    - Blog
    - Food
    - Travel
  built_by: Kevin C Chen
  built_by_url: https://www.linkedin.com/in/kevincychen/
- title: Salexa - Estetica Venezolana
  url: https://peluqueriavenezolana.cl/
  main_url: https://peluqueriavenezolana.cl/
  source_url: https://github.com/enbonnet/salexa-front
  description: >
    Venezuelan beauty and hairdressing salon in Chile
  categories:
    - Marketing
    - Business
  built_by: Ender Bonnet
  built_by_url: https://enbonnet.me/
- title: Akshay Thakur's Portfolio
  main_url: https://akshaythakur.me
  url: https://akshaythakur.me
  categories:
    - Portfolio
    - Web Development
  built_by: Akshay Thakur
  built_by_url: https://akshaythakur.me
- title: Binaria
  description: >
    Digital product connecting technics & creativity.
  main_url: https://binaria.com/en/
  url: https://binaria.com/en/
  categories:
    - Web Development
    - Agency
    - Technology
    - App
    - Consulting
    - User Experience
  built_by: Binaria
  built_by_url: https://binaria.com/
- title: Quema Labs
  url: https://quemalabs.com/
  main_url: https://quemalabs.com/
  description: >
    WordPress themes for these modern times
  categories:
    - Blog
    - Web Development
    - WordPress
    - Portfolio
  built_by: Nico Andrade
  built_by_url: https://nicoandrade.com/
- title: Century 21 Financial
  url: https://century21financial.co.nz/
  main_url: https://century21financial.co.nz/
  description: Website for Century 21's mortgage broker and insurance broker business in New Zealand.
  categories:
    - Real Estate
    - Finance
    - Business
  built_by: Shannon Smith
  built_by_url: https://www.powerboard.co.nz/clients
  featured: false
- title: Base Backpackers
  url: https://www.stayatbase.com/
  main_url: https://www.stayatbase.com/
  description: Base Backpackers is one of Australasia's biggest youth adventure tourism brands. They are super stoked to have one of the fastest websites in the tourism industry.
  categories:
    - Travel
    - Business
  built_by: Shannon Smith
  built_by_url: https://www.powerboard.co.nz/clients
  featured: false
- title: Wealthsimple
  url: https://www.wealthsimple.com/
  main_url: https://www.wealthsimple.com/en-us/
  description: >
    The simple way to grow your money like the world's most sophisticated investors. Zero-maintenance portfolios, expert advisors and low fees.
  categories:
    - App
    - Business
    - Finance
  featured: false
- title: To Be Created
  description: >
    tbc is a London based styling agency that champions a modernised minimal aesthetic for both personal clients and brands.
  main_url: https://to-be-created.com
  url: https://to-be-created.com
  categories:
    - Web Development
    - Agency
    - Portfolio
    - Freelance
  built_by: Sam Goddard
  built_by_url: https://samgoddard.dev/
- title: Kosmos Platform
  main_url: https://kosmosplatform.com
  url: https://kosmosplatform.com
  description: >
    Explore the Kosmos - A new world is here, where every clinician now has the ability to improve cardiothoracic and abdominal assessment, in just a few minutes.
  categories:
    - Marketing
    - Science
    - Video
    - Landing Page
    - Healthcare
    - Technology
  built_by: Bryce Benson via Turnstyle Studio
  built_by_url: https://github.com/brycebenson
- title: B-Engaged
  url: https://b-engaged.se/
  main_url: https://b-engaged.se/
  description: >
    B-Engaged gives a clear picture of the organization and helps you implement the measures that makes difference for the employees. The results of our employee surveys are easily transformed into concrete improvement measures using AI technology.
  categories:
    - Business
    - Human Resources
  featured: false
- title: Rollbar
  url: https://rollbar.com/
  main_url: https://rollbar.com/
  description: >
    Rollbar automates error monitoring and triaging, so developers can fix errors that matter within minutes, and build software quickly and painlessly.
  categories:
    - Programming
    - Web Development
  featured: false
- title: EQX
  url: https://digitalexperience.equinox.com/
  main_url: https://digitalexperience.equinox.com/
  description: >
    The Equinox app, personalized to unlock your full potential.
  categories:
    - Sports
    - App
  featured: false
- title: WagWalking
  url: https://wagwalking.com/
  main_url: https://wagwalking.com/
  description: >
    Paws on the move
  categories:
    - App
  featured: false
- title: FirstBorn
  url: https://www.firstborn.com/
  main_url: https://www.firstborn.com/
  description: >
    We shape modern brands for a connected future.
  categories:
    - Agency
    - Design
- title: Pix4D
  url: https://www.pix4d.com
  main_url: https://www.pix4d.com
  description: >
    A unique suite of photogrammetry software for drone mapping. Capture images with our app, process on desktop or cloud and create maps and 3D models.
  categories:
    - Business
    - Productivity
    - Technology
  featured: false
- title: Bakken & Bæck
  url: https://bakkenbaeck.com
  main_url: https://bakkenbaeck.com
  description: >
    We’re Bakken & Bæck, a digital studio based in Oslo, Bonn and Amsterdam. Ambitious companies call us when they need an experienced team that can transform interesting ideas into powerful products.
  categories:
    - Agency
    - Design
    - Technology
  featured: false
- title: Figma Config
  url: https://config.figma.com/
  main_url: https://config.figma.com/
  description: A one-day conference where Figma users come together to learn from each other.
  categories:
    - Conference
    - Design
    - Event
    - Community
    - Learning
  built_by: Corey Ward
  built_by_url: http://www.coreyward.me/
  featured: false
- title: Anurag Hazra's Portfolio
  url: https://anuraghazra.github.io/
  main_url: https://anuraghazra.github.io/
  source_url: https://github.com/anuraghazra/anuraghazra.github.io
  description: >
    Anurag Hazra's portfolio & personal blog, Creative FrontEnd web developer from india.
  categories:
    - Portfolio
    - Blog
    - Open Source
    - JavaScript
  built_by: Anurag Hazra
  built_by_url: https://github.com/anuraghazra
- title: VeganWorks
  url: https://veganworks.com/
  main_url: https://veganworks.com/
  description: We make delicious vegan snack boxes.
  categories:
    - Food
- title: codesundar
  url: https://codesundar.com
  main_url: https://codesundar.com
  description: >
    Learn PhoneGap, Ionic, Flutter
  categories:
    - Education
    - Technology
    - Web Development
    - Blog
  built_by: codesundar
  built_by_url: https://codesundar.com
  featured: false
- title: Nordic Microfinance Initiative
  url: https://www.nmimicro.no/
  main_url: https://www.nmimicro.no/
  description: Nordic Microfinance Initiative's (NMI) vision is to contribute to the empowerment of poor people in developing countries and to the creation of jobs and wealth on a sustainable basis.
  featured: false
  categories:
    - Finance
    - Business
  built_by: Othermachines
  built_by_url: https://othermachines.com
- title: Subscribe Pro Documentation
  url: https://docs.subscribepro.com/
  main_url: https://docs.subscribepro.com/
  description: >
    Subscribe Pro is a subscription commerce solution that enables brands to quickly add subscription commerce models such as box, subscribe-and-save, autoship and similar to their existing e-commerce websites.
  categories:
    - Documentation
    - E-commerce
    - API
    - Technology
    - Web Development
  built_by: Subscribe Pro
  built_by_url: https://www.subscribepro.com/
- title: Software.com
  main_url: https://www.software.com
  url: https://www.software.com
  description: Our data platform helps developers learn from their data, increase productivity, and code smarter.
  categories:
    - Data
    - Productivity
    - Programming
  built_by: Brett Stevens, Joshua Cheng, Geoff Stevens
  built_by_url: https://github.com/swdotcom/
  featured: false
- title: WTL Studio Website Builder
  main_url: https://wtlstudio.com/
  url: https://wtlstudio.com/
  description: >
    Cloud-based, SEO focused website builder - helping local businesses and startups reach audiences faster.
  featured: false
  categories:
    - E-commerce
    - SEO
    - Business
- title: ToolsDB
  main_url: https://toolsdb.dev
  url: https://toolsdb.dev
  description: List of tools for better software development.
  featured: false
  categories:
    - Technology
    - Web Development
    - Programming
    - Productivity
- title: Eastman Strings
  url: https://www.eastmanstrings.com
  main_url: https://www.eastmanstrings.com
  description: >
    Site was built using GatsbyJS, Cosmic CMS, and Netlify.
  categories:
    - Business
    - Music
  built_by: Tekhaus
  built_by_url: https://www.tekha.us
  featured: false
- title: Lesley Lai
  main_url: https://lesleylai.info
  url: https://lesleylai.info
  source_url: https://github.com/LesleyLai/blog
  description: >
    lesleylai.info is the personal website of Lesley Lai, where he talks mainly about C++ and Computer Graphics.
  categories:
    - Blog
    - Open Source
    - Portfolio
    - Programming
    - Technology
  built_by: Lesley Lai
  built_by_url: https://github.com/LesleyLai
  featured: false
- title: Whipstitch Webwork
  url: https://www.whipstitchwebwork.com
  main_url: https://www.whipstitchwebwork.com
  description: >
    Websites for smart people.
  categories:
    - Agency
    - Web Development
  built_by: Matthew Russell
  featured: false
- title: Vandré Leal
  main_url: https://vandreleal.github.io
  url: https://vandreleal.github.io
  source_url: https://github.com/vandreleal/vandreleal.github.io
  description: >
    Portfolio of Vandré Leal.
  categories:
    - Portfolio
    - Web Development
  built_by: Vandré Leal
  built_by_url: https://vandreleal.github.io
  featured: false
- title: Tarokenlog
  url: https://taroken.dev/
  main_url: https://taroken.dev/
  description: >
    Blog and Gallery
  categories:
    - Blog
    - Portfolio
    - Web Development
    - Photography
  built_by: Kentaro Koga
  built_by_url: https://twitter.com/kentaro_koga
  featured: false
- title: OwlyPixel Blog
  main_url: https://owlypixel.com
  url: https://owlypixel.com
  description: >
    Notes and tutorials on coding, web development, design and other stuff.
  categories:
    - Web Development
    - Blog
    - Education
  built_by: Owlypixel
  built_by_url: https://twitter.com/owlypixel
  featured: false
- title: talkoverflow
  main_url: https://talkoverflow.com
  url: https://talkoverflow.com
  description: Blog on software engineering built with Gatsby themes and theme-ui
  categories:
    - Blog
    - Web Development
    - Technology
  built_by: Patryk Jeziorowski
  built_by_url: https://twitter.com/pjeziorowski
- title: HISTORYTalks
  main_url: https://www.history-talks.com/
  url: https://www.history-talks.com/
  description: Built using Gatsby, JSS and Contentful
  categories:
    - Conference
    - Media
  built_by: A+E Networks
  built_by_url: https://www.aenetworks.com/
- title: HISTORYCon
  main_url: https://www.historycon.com/
  url: https://www.historycon.com/
  description: Built using Gatsby, JSS and Contentful
  categories:
    - Conference
    - Media
  built_by: A+E Networks
  built_by_url: https://www.aenetworks.com/
- title: Kölliker Immobilien
  url: https://koelliker-immobilien.ch/
  main_url: https://koelliker-immobilien.ch/
  description: >
    Built using Gatsby, Netlify and Contentful
  categories:
    - Real Estate
    - Marketing
  built_by: Matthias Gemperli
  built_by_url: https://matthiasgemperli.ch
- title: Lessmess Agency website
  url: https://lessmess.agency/
  main_url: https://lessmess.agency/
  description: >
    Website of Lessmess Agency
  categories:
    - Agency
    - Web Development
  built_by: Ilya Lesik
  built_by_url: https://github.com/ilyalesik
- title: Ezekiel Ekunola Portfolio
  main_url: http://ezekielekunola.com/
  url: http://ezekielekunola.com/
  description: Built using Gatsby, Styled-Components
  categories:
    - Web Development
    - Portfolio
  built_by: Ezekiel Ekunola
  built_by_url: https://github.com/easybuoy/
  featured: false
- title: Gearbox Development
  main_url: https://gearboxbuilt.com
  url: https://gearboxbuilt.com/?no-load-in
  description: >
    Gearbox is a performance website development & optimization company based out of Canada. Built using Gatsby/WordPress.
  categories:
    - Agency
    - Web Development
    - WordPress
    - Portfolio
    - Programming
    - Technology
    - Business
  built_by: Gearbox Development
  built_by_url: https://gearboxbuilt.com
  featured: false
- title: UXWorks
  main_url: https://uxworks.org
  url: https://uxworks.org
  description: Built with Gatsby, Netlify and Markdown
  categories:
    - Web Development
    - Blog
  built_by: Amrish Kushwaha
  built_by_url: https://github.com/isamrish
  featured: false
- title: Jarod Peachey
  main_url: https://jarodpeachey.netlify.app
  url: https://jarodpeachey.netlify.app
  source_url: https://github.com/jarodpeachey/portfolio
  description: >
    Jarod Peachey is a front-end developer focused on building modern and fast websites for everyone.
  categories:
    - Blog
    - JavaScript
    - Mobile Development
    - Portfolio
  built_by: Jarod Peachey
  built_by_url: https://github.com/jarodpeachey
  featured: false
- title: Thomas Maximini
  main_url: https://www.thomasmaximini.com/
  url: https://www.thomasmaximini.com/
  source_url: https://github.com/tmaximini/maxi.io
  description: >
    Thomas Maximini is a full stack web developer from Germany
  categories:
    - Blog
    - JavaScript
    - Photography
    - Portfolio
    - Web Development
  built_by: Thomas Maximini
  built_by_url: https://github.com/tmaximini
  featured: false
- title: Aretha Iskandar
  main_url: https://arethaiskandar.com/
  url: https://arethaiskandar.com/
  source_url: https://github.com/tmaximini/arethaiskandar.com
  description: >
    Aretha Iskandar is a Jazz and Soul Singer / Songwriter from Paris
  categories:
    - Music
  built_by: Thomas Maximini
  built_by_url: https://github.com/tmaximini
  featured: false
- title: Harshil Shah
  url: https://harshil.net
  main_url: https://harshil.net
  description: >
    Harshil Shah is an iOS engineer from Mumbai, India
  categories:
    - Blog
    - Mobile Development
  built_by: Harshil Shah
  built_by_url: https://twitter.com/_HarshilShah
  featured: false
- title: Code Examples
  url: https://codeexamples.dev/
  main_url: https://codeexamples.dev/
  description: >
    Examples about various programming languages like JavaScript, Python, Rust, Angular, React, Vue.js etc.
  categories:
    - Blog
    - Education
    - Programming
    - Web Development
  built_by: Sai gowtham
  built_by_url: https://twitter.com/saigowthamr
  featured: false
- title: Samir Mujanovic
  main_url: https://www.samirmujanovic.com/
  url: https://www.samirmujanovic.com/
  description: >
    I'm a Frontend Developer with 3 years of experience. I describe myself as a developer who loves coding, open-source and web platform.
  categories:
    - Portfolio
    - Web Development
    - Design
  built_by: Samir Mujanovic
  built_by_url: https://github.com/sameerrM
- title: Yearlyglot - Fluent Every Year
  url: https://www.yearlyglot.com/blog
  main_url: https://www.yearlyglot.com
  description: >
    A popular blog on languages, second language acquisition and polyglottery.
  categories:
    - Blog
    - Education
    - Learning
    - Travel
  built_by: Donovan Nagel
  built_by_url: https://www.donovannagel.com
  featured: false
- title: 8fit.com
  url: https://8fit.com/
  main_url: https://8fit.com/
  description: >
    Get personalized workouts, custom meal plans, and nutrition guidance, right in the palm of your hand. Prioritize progress over perfection with the 8fit app!
  categories:
    - App
    - Food
    - Sports
  featured: false
- title: Dispel - Remote Access for Industrial Control Systems
  url: https://dispel.io
  main_url: https://dispel.io
  description: >
    Dispel provides secure, moving target defense networks through which your teams can remotely access industrial control systems in seconds, replacing static-defense products that take 5 to 15 minutes to work through.
  categories:
    - Business
    - Technology
    - Security
  built_by: Anton Aberg
  built_by_url: https://github.com/aaaberg
  featured: false
- title: Geothermal Heat Pump DIY Project
  url: https://diyheatpump.net/
  main_url: https://diyheatpump.net/
  description: Personal project by Yuriy Logvin that demonstrates how you can switch to heating with electricity at a minimal cost. The goal here is to show that everyone can build a geothermal heat pump and start saving money.
  categories:
    - Blog
    - Education
    - Technology
  built_by: Yuriy Logvin
  built_by_url: https://powerwatcher.net
- title: Catalyst Network - Cryptocurrency
  url: https://www.cryptocatalyst.net/
  main_url: https://www.cryptocatalyst.net/
  source_url: https://github.com/n8tb1t/gatsby-starter-cryptocurrency
  description: >
    An All-in-One solution for Modern Transactions.
  categories:
    - Business
    - Technology
  built_by: n8tb1t
  built_by_url: https://github.com/n8tb1t/
  featured: false
- title: SaoBear's-Blog
  main_url: https://saobear.xyz/
  url: https://saobear.xyz/
  source_url: https://github.com/PiccoloYu/SaoBear-is-Blog
  featured: false
  categories:
    - Blog
    - Web Development
- title: Rumaan Khalander - Portfolio
  url: https://rumaan.tech/
  main_url: https://rumaan.tech/
  description: >
    Rumaan Khalander is a Full-Stack Dev from Bengaluru who loves to develop for mobile and web.
  categories:
    - Portfolio
  built_by: rumaan
  built_by_url: https://github.com/rumaan/
  featured: false
- title: DigiGov
  main_url: https://digigov.grnet.gr/
  url: https://digigov.grnet.gr/
  description: >
    DigiGov is an initiative for the Digital Transformation of the Greek Public Sector
  categories:
    - Government
  built_by: GRNET
  built_by_url: https://grnet.gr/
  featured: false
- title: Zeek Interactive
  main_url: https://zeek.com
  url: https://zeek.com
  description: >
    Business site for Zeek Interactive. Using WordPress as a data store via the WPGraphQL plugin.
  categories:
    - Blog
    - Web Development
    - Mobile Development
    - WordPress
    - Agency
    - Business
  built_by: Zeek Interactive
  built_by_url: https://zeek.com
  featured: false
- title: Bare Advertising & Communications
  url: https://bare.ca/
  main_url: https://bare.ca/
  description: >
    Bare is a full-service branding and production agency in Vancouver BC with deep experience in digital/traditional communications and strategy. We specialize in building headless WordPress sites with Gatsby.
  categories:
    - WordPress
    - Agency
    - Business
  built_by: Bare Advertising & Communications
  built_by_url: https://www.bare.ca/
  featured: false
- title: The Decking Superstore
  url: https://www.thedeckingsuperstore.com/
  main_url: https://www.thedeckingsuperstore.com/
  description: >
    One of Northern California's largest outdoor decking and siding providers.
  categories:
    - WordPress
    - Business
  built_by: Bare Advertising & Communications
  built_by_url: https://www.bare.ca/
  featured: false
- title: Precision Cedar Products
  url: https://www.precisioncedar.com/
  main_url: https://www.precisioncedar.com/
  description: >
    Western Red Cedar Distributor in Vancouver Canada.
  categories:
    - WordPress
    - Business
  built_by: Bare Advertising & Communications
  built_by_url: https://www.bare.ca/
  featured: false
- title: Circle Restoration
  url: https://www.circlerestoration.com/
  main_url: https://www.circlerestoration.com/
  description: >
    Restoration Services Provider in Vancouver Canada.
  categories:
    - WordPress
    - Business
  built_by: Bare Advertising & Communications
  built_by_url: https://www.bare.ca/
  featured: false
- title: ALS Rally
  url: https://www.alsrally.com/
  main_url: https://www.alsrally.com/
  description: >
    Non profit fundraiser for ALS Research.
  categories:
    - WordPress
    - Nonprofit
    - Event
  built_by: Bare Advertising & Communications
  built_by_url: https://www.bare.ca/
  featured: false
- title: Vancouver Welsh Men's Choir
  url: https://vancouverchoir.ca/
  main_url: https://vancouverchoir.ca/
  description: >
    Vancouver Welsh Men's Choir website for upcoming shows, ticket purchases and online merchandise.
  categories:
    - WordPress
    - Entertainment
    - Event
    - E-commerce
  built_by: Bare Advertising & Communications
  built_by_url: https://www.bare.ca/
  featured: false
- title: Paul Scanlon - Blog
  main_url: https://paulie.dev/
  url: https://paulie.dev/
  source_url: https://github.com/PaulieScanlon/paulie-dev-2019
  description: >
    I'm a React UI developer / UX Engineer. React, GatsbyJs, JavaScript, TypeScript/Flow, StyledComponents, Storybook, TDD (Jest/Enzyme) and a tiny bit of Node.js.
  categories:
    - Blog
    - Web Development
  built_by: Paul Scanlon
  built_by_url: http://www.pauliescanlon.io
  featured: false
- title: EF Design
  main_url: https://ef.design
  url: https://ef.design
  description: >
    Home of everything creative, digital and brand at EF.
  featured: false
  categories:
    - Marketing
    - Design
  built_by: João Matos (Global Creative Studio - Education First)
- title: Codica
  main_url: https://www.codica.com/
  url: https://www.codica.com/
  description: >
    We help startups and established brands with JAMStack, Progressive Web Apps and Marketplaces development.
  categories:
    - Agency
    - Web Development
  built_by: Codica
  built_by_url: https://www.codica.com/
- title: Bhavani Ravi's Portfolio
  url: https://bhavaniravi.com
  main_url: https://bhavaniravi.com
  description: >
    Showcase of Bhavani Ravi's skillset and blogs
  categories:
    - Blog
    - Portfolio
  built_by: Bhavani Ravi
  built_by_url: https://twitter.com/geeky_bhavani
- title: Kotoriyama
  main_url: https://kotoriyama.com/
  url: https://kotoriyama.com/
  description: >
    Japanese Indie Game Creator.
  featured: false
  categories:
    - App
    - Entertainment
    - Mobile Development
  built_by: Motoyoshi Shiine (Kotoriyama)
- title: PWA Shields
  url: https://www.pwa-shields.com
  main_url: https://www.pwa-shields.com
  source_url: https://github.com/richardtaylordawson/pwa-shields
  description: >
    Personalize your app's README with custom, fun, PWA shields in SVG
  categories:
    - Documentation
    - App
    - API
  built_by: Richard Taylor Dawson
  built_by_url: https://richardtaylordawson.com
- title: Zatsuzen
  url: https://zatsuzen.com
  main_url: https://zatsuzen.com
  description: >
    Web developer's portfolio
  categories:
    - Portfolio
  built_by: Akane
  built_by_url: https://twitter.com/akanewz
  featured: false
- title: Reeemoter
  description: >-
    Join thousands of developers from everywhere and access to job
    offers from hundreds of companies worldwide right
    at your inbox for free.
  main_url: https://reeemoter.com/
  url: https://reeemoter.com/
  featured: false
  categories:
    - Technology
    - Web Development
  built_by: Ramón Chancay
  built_by_url: https://ramonchancay.me/
- title: Ananya Neogi
  main_url: https://ananyaneogi.com
  url: https://ananyaneogi.com
  description: >
    Showcases Ananya's work as a frontend developer and comprises of a collection of written articles on web development, programming and, user experience.
  categories:
    - Portfolio
    - Blog
  built_by: Ananya Neogi
  built_by_url: https://ananyaneogi.com
- title: webman.pro
  main_url: https://webman.pro/
  url: https://webman.pro/
  description: >
    webman.pro is an awesome portfolio and technical blog where
    professional Front End engineer Dmytro Chumak shares his thoughts
    and experience to inspire other developers.
  featured: false
  categories:
    - Blog
    - Web Development
    - JavaScript
  built_by: Dmytro Chumak
  built_by_url: https://github.com/wwwebman
- title: borderless
  url: https://junhobaik.github.io
  main_url: https://junhobaik.github.io
  source_url: https://github.com/junhobaik/junhobaik.github.io/tree/develop
  description: >
    Junho Baik's Development Blog
  categories:
    - Blog
    - Web Development
  built_by: Junho Baik
  built_by_url: https://github.com/junhobaik
  featured: false
- title: React Resume Generator
  main_url: https://nimahkh.github.io/nima_habibkhoda
  url: https://nimahkh.github.io/nima_habibkhoda
  source_url: https://github.com/nimahkh/resume_generator
  description: >
    The resume generator is a project to create your own resume web page easily with Gatsby.
  categories:
    - Portfolio
  built_by: Nima Habibkhoda
  featured: false
- title: Thomas Wang's Blog
  main_url: https://www.thomaswang.io
  url: https://www.thomaswang.io
  description: >-
    Technical blog by Thomas Wang
  built_by: Thomas Wang
  built_by_url: https://github.com/thomaswang
  featured: false
  categories:
    - Blog
    - Web Development
- title: The Rebigulator
  main_url: https://www.rebigulator.org/
  source_url: https://github.com/Me4502/Rebigulator/
  url: https://rebigulator.org/
  description: A quote-based via game powered by Frinkiac
  built_by: Matthew Miller
  built_by_url: https://matthewmiller.dev/
  featured: false
  categories:
    - Open Source
    - Entertainment
    - App
- title: madewithlove
  main_url: https://madewithlove.com
  url: https://madewithlove.com
  description: >-
    We build digital products and create the teams around them. We can help with software engineering, product management, managing technical teams, audits and technical consulting.
  built_by: madewithlove
  built_by_url: https://madewithlove.com
  featured: false
  categories:
    - Web Development
    - Blog
    - Agency
    - Business
- title: Sprucehill
  url: https://sprucehill.ca/
  main_url: https://sprucehill.ca/
  description: >
    Sprucehill is a North Vancouver based custom home builder and renovator.
  categories:
    - WordPress
    - Business
  built_by: Bare Advertising & Communications
  built_by_url: https://www.bare.ca/
  featured: false
- title: Nathaniel Ryan Mathew
  url: https://nathanielmathew.me
  main_url: https://nathanielmathew.me
  source_url: https://github.com/nathanielmathew/MyPortfolio
  description: >
    A personal online Portfolio built using GatsbyJS, that showcases Achievements, Projects and Additional information.
  categories:
    - Portfolio
    - Open Source
    - Blog
  built_by: Nathaniel Ryan Mathew
  built_by_url: https://github.com/nathanielmathew
  featured: false
- title: Kanazawa.js Community Page
  main_url: https://kanazawajs.now.sh/
  url: https://kanazawajs.now.sh/
  source_url: https://github.com/kanazawa-js/community-page
  description: >
    Kanazawa.js is a local community for the JSer around Kanazawa to share knowledge about JavaScript.
  categories:
    - Community
    - Programming
    - Web Development
  built_by: Kanazawa.js
  built_by_url: https://twitter.com/knzw_js
  featured: false
- title: monica*dev
  url: https://www.aboutmonica.com/
  main_url: https://www.aboutmonica.com/
  description: >
    Personal site for Monica Powell, a software engineer who is passionate about making open-source more accessible and building community, online & offline.
  categories:
    - Web Development
    - Blog
    - Programming
    - Portfolio
  built_by: Monica Powell
  built_by_url: https://www.aboutmonica.com/
  featured: false
- title: Shivam Sinha
  url: https://www.helloshivam.com/
  main_url: https://www.helloshivam.com/
  description: >
    Portfolio of Shivam Sinha, Graphic Designer and Creative Coder based in New York.
  categories:
    - Portfolio
  built_by: Shivam Sinha
  built_by_url: https://www.helloshivam.com/
  featured: false
- title: Brianna Sharpe - Writer
  main_url: https://www.briannasharpe.com/
  url: https://www.briannasharpe.com/
  source_url: https://github.com/ehowey/briannasharpe
  description: >
    Brianna Sharpe is an Alberta, Canada based freelance writer and journalist focused on health, LGBTQ2S+, parenting, and the environment.
  categories:
    - Portfolio
    - Media
  built_by: Eric Howey
  built_by_url: https://www.erichowey.dev/
  featured: false
- title: Eric Howey Web Development
  main_url: https://www.erichowey.dev/
  url: https://www.erichowey.dev/
  source_url: https://github.com/ehowey/erichoweydev
  description: >
    Personal website and blog for Eric Howey. I am a freelance web developer based in Alberta, Canada specializing in Gatsby, React, WordPress and Theme-UI.
  categories:
    - Portfolio
    - Web Development
    - Freelance
    - Blog
  built_by: Eric Howey
  built_by_url: https://www.erichowey.dev/
- title: Solfej Chord Search
  url: https://www.solfej.io/chords
  main_url: https://www.solfej.io/chords
  description: >
    Solfej Chord Search helps you master every chord imaginable. It shows you notes, intervals, guitar and piano fingerings for 1000s of chords.
  categories:
    - Education
    - Music
  built_by: Shayan Javadi
  built_by_url: https://www.instagram.com/shawnjavadi/
- title: a+ Saúde
  url: https://www.amaissaude.com.br/sp/
  main_url: https://www.amaissaude.com.br/sp/
  description: >
    An even better experience in using health services.
  categories:
    - Healthcare
    - Marketing
    - Blog
  built_by: Grupo Fleury
  built_by_url: http://www.grupofleury.com.br/
  featured: false
- title: Mallikarjun Katakol Photography
  main_url: https://mallik.in
  url: https://mallik.in
  built_by: Arvind Kumar
  built_by_url: https://arvind.io/
  description: >
    Mallikarjun Katakol is an Advertising, Architecture, Editorial, Fashion and Lifestyle Photographer based in Bangalore, India.
    Shoots Corporate & Business headshots, Portfolios for Models and Actors, Documents Projects for Architects, Fashion & Interior Designers
  featured: false
  categories:
    - Gallery
    - Photography
    - Portfolio
- title: gatsby-animate-blog
  url: https://gatsby-animate-blog.luffyzh.now.sh/
  main_url: https://gatsby-animate-blog.luffyzh.now.sh/home
  source_url: https://github.com/luffyZh/gatsby-animate-blog
  description: >
    A simple && cool blog site starter kit by Gatsby.
  categories:
    - Blog
    - Open Source
    - Web Development
  built_by: luffyZh
  built_by_url: https://github.com/luffyZh
  featured: false
- title: LBI Financial
  main_url: https://lbifinancial.com/
  url: https://lbifinancial.com/
  description: >
    We help individuals and businesses with life insurance, disability, long-term care and annuities.
  categories:
    - Business
    - Consulting
    - Finance
  built_by: Pagepro
  built_by_url: https://pagepro.co
  featured: false
- title: GIS-Netzwerk
  url: https://www.gis-netzwerk.com/
  main_url: https://www.gis-netzwerk.com/
  description: >
    Multilingual (i18n) Blog with different URLs for categories, tags and posts depending on the language.
  categories:
    - Blog
    - Data
    - Technology
  built_by: Max Dietrich
  built_by_url: https://www.gis-netzwerk.com/
  featured: false
- title: Krishna Gopinath
  main_url: https://krishnagopinath.me
  url: https://krishnagopinath.me
  source_url: https://github.com/krishnagopinath/website
  description: >
    Website of Krishna Gopinath, software engineer and budding teacher.
  categories:
    - Portfolio
  built_by: Krishna Gopinath
  built_by_url: https://twitter.com/krishwader
  featured: false
- title: Curology
  main_url: https://curology.com
  url: https://curology.com
  description: >
    Curology's mission is to make effective skincare accessible to everyone. We provide customized prescription skincare for our acne and anti-aging patients.
  categories:
    - Healthcare
    - Community
    - Landing Page
  built_by: Curology
  built_by_url: https://curology.com
- title: labelmake.jp
  main_url: https://labelmake.jp/
  url: https://labelmake.jp/
  description: >
    Web Application of Variable Data Printing and Blog.
  categories:
    - App
    - Data
    - Blog
  built_by: hand-dot
  built_by_url: https://twitter.com/hand_dot
  featured: false
- title: Personal website of Maarten Afink
  main_url: https://www.maarten.im/
  url: https://www.maarten.im/
  source_url: https://github.com/maartenafink/personal-website
  description: >
    Personal website of Maarten Afink, digital product designer.
  categories:
    - Portfolio
    - Open Source
    - Blog
    - Music
    - Design
- title: Adam Bowen
  main_url: https://adamcbowen.com/
  url: https://adamcbowen.com/
  source_url: https://github.com/bowenac/my-website
  description: >
    Personal website for Adam Bowen. I am a freelance web developer based in Tacoma, WA specializing in WordPress, Craft CMS, plus a lot more and recently fell in love with Gatsby.
  categories:
    - Portfolio
    - Web Development
    - Freelance
  built_by: Adam Bowen
  built_by_url: https://adamcbowen.com
  featured: false
- title: tqCoders
  main_url: https://tqcoders.com
  url: https://tqcoders.com
  description: >
    tqCoders is a software development company that focuses on the development of the most advanced websites and mobile apps. We use the most advanced technologies to make websites blazing fast, SEO-friendly and responsive for each screen resolution.
  categories:
    - Web Development
    - Mobile Development
    - SEO
    - Design
    - Programming
    - Technology
    - Business
  built_by: tqCoders
  built_by_url: https://tqcoders.com
  featured: false
- title: ErudiCAT
  main_url: https://www.erudicat.com
  url: https://www.erudicat.com
  description: >
    ErudiCAT is an educational platform created to help PMP certification candidates to prepare for the exam. There are 1k+ sample questions and PMP Exam Simulator. Upon completion, there are statistics and performance chart available. Performance reports are saved in users' accounts and may be used later to review questions. The PMP Exam Simulator has a unique feature of Time Acceleration. It makes the Mock Exam even tougher and makes training even more advanced.
  categories:
    - Education
    - Web Development
    - Learning
  built_by: tqCoders
  built_by_url: https://tqcoders.com
  featured: false
- title: Qri.io Website and Docs
  main_url: https://qri.io
  url: https://qri.io/docs
  source_url: https://github.com/qri-io/website
  description: >
    Website and Documentation for Qri, an open source version control system for datasets
  categories:
    - Open Source
    - Community
    - Data
    - Technology
  built_by: Qri, Inc.
  built_by_url: https://qri.io
  featured: false
- title: Jellypepper
  main_url: https://jellypepper.com/
  url: https://jellypepper.com/
  description: >
    Award-winning creative studio for disrupters. We design and build beautiful brands, apps, websites and videos for startups and tech companies.
  categories:
    - Portfolio
    - Agency
  built_by: Jellypepper
  built_by_url: https://jellypepper.com/
- title: Miyamado Jinja
  main_url: https://www.miyamadojinja.com
  url: https://www.miyamadojinja.com
  source_url: https://github.com/mnishiguchi/miyamadojinja
  description: >
    Miyamado Jinja is a Japanese Shinto Shrine in Yokkaichi, Mie, Japan.
  categories:
    - Nonprofit
    - Travel
  built_by: mnishiguchi
  built_by_url: https://mnishiguchi.com
  featured: false
- title: Hear This Idea
  main_url: https://hearthisidea.com
  url: https://hearthisidea.com/episodes/victoria
  source_url: https://github.com/finmoorhouse/podcast
  description: >
    A podcast showcasing new thinking from top academics.
  categories:
    - Podcast
    - Open Source
  built_by: Fin Moorhouse
  built_by_url: https://finmoorhouse.com
  featured: false
- title: Calisthenics Skills
  main_url: https://www.calisthenicsskills.com
  url: https://www.calisthenicsskills.com
  description: >
    A beautiful fitness progress tracker built on Gatsby.
  categories:
    - Sports
  built_by: Andrico Karoulla
  built_by_url: https://andri.co
  featured: false
- title: AutoloadIT
  main_url: https://autoloadit.com/
  url: https://autoloadit.com/
  description: >
    The world's leading Enterprise Automotive imaging solution
  categories:
    - Business
    - Landing Page
  built_by: Pagepro
  built_by_url: https://pagepro.co
  featured: false
- title: Tools of Golf
  main_url: https://thetoolsofgolf.com/
  url: https://thetoolsofgolf.com//titleist-915-d2-driver
  description: >
    Tools of Golf is a community dedicated to golf nerds and gear heads.
  categories:
    - Sports
    - Data
    - Documentation
  built_by: Peter Hironaka
  built_by_url: https://peterhironaka.com
  featured: false
- title: sung.codes
  main_url: https://sung.codes/
  source_url: https://github.com/dance2die/sung.codes
  url: https://sung.codes/
  description: >
    Blog by Sung M. Kim (a.k.a. dance2die)
  categories:
    - Blog
    - Landing Page
  built_by: Sung M. Kim
  built_by_url: https://github.com/dance2die
  featured: false
- title: Choose Tap
  main_url: https://www.choosetap.com.au/
  url: https://www.choosetap.com.au/
  featured: false
  description: >
    Choose Tap aims to improve the health and wellbeing of communities and the environment by promoting tap water as the best choice of hydration for all Australians.
  built_by: Hardhat
  built_by_url: https://www.hardhat.com.au
  categories:
    - Nonprofit
    - Community
- title: Akash Rajpurohit
  main_url: https://akashwho.codes/
  url: https://akashwho.codes/
  description: >
    Personal portfolio website of Akash Rajpurohit made using Gatsby v2, where I  write short blogs related to software development and share my experiences.
  categories:
    - Portfolio
    - Blog
  built_by: Akash Rajpurohit
  built_by_url: https://github.com/AkashRajpurohit
  featured: false
- title: See Kids Dream
  url: https://seekidsdream.org/
  main_url: https://seekidsdream.org/
  description: >
    A not-for-profit organization dedicated to empower youth with the skills, motivation and confidence.
  categories:
    - Nonprofit
    - Education
    - Learning
  built_by: CapTech Consulting
  built_by_url: https://www.captechconsulting.com/
  featured: false
- title: Locale Central
  url: https://localecentral.io/
  main_url: https://localecentral.io/
  description: >
    Locale Central is a web & mobile data collection app that makes it easy to record accurate data out on the field.
  categories:
    - Technology
  built_by: KiwiSprout
  built_by_url: https://kiwisprout.nz/
  featured: false
- title: Cathy O'Shea
  url: https://cathyoshea.co.nz/
  main_url: https://cathyoshea.co.nz/
  categories:
    - Portfolio
    - Real Estate
  built_by: KiwiSprout
  built_by_url: https://kiwisprout.nz/
  featured: false
- title: DG Recruit
  url: https://dgrecruit.com
  main_url: https://dgrecruit.com
  description: >
    DG Recruit is a NYC recruitment agency
  categories:
    - Agency
    - WordPress
  built_by: Waverly Lab
  built_by_url: https://waverlylab.com
  featured: false
- title: Smile
  url: https://reasontosmile.com
  main_url: https://reasontosmile.com
  description: >
    Smile is an online store for buying CBD products that keep you balanced and happy
  categories:
    - E-commerce
    - WordPress
  built_by: Waverly Lab
  built_by_url: https://waverlylab.com
- title: Bold Oak Design
  url: https://boldoak.design/
  main_url: https://boldoak.design/
  description: >
    A Milwaukee-based web design and development studio.
  categories:
    - Blog
    - Business
    - Freelance
    - Portfolio
    - Programming
    - Technology
    - Web Development
  featured: false
- title: Lydia Rose Eiche
  url: https://lydiaroseeiche.com/
  main_url: https://lydiaroseeiche.com/
  description: >
    Lydia Rose Eiche is a soprano, opera singer, and actress based in Milwaukee.
  categories:
    - Music
    - Portfolio
  built_by: Bold Oak Design
  built_by_url: https://boldoak.design/
  featured: false
- title: Chris Otto
  url: https://chrisotto.dev/
  main_url: https://chrisotto.dev/
  source_url: https://github.com/chrisotto6/chrisottodev
  description: >
    Blog, portfolio and website for Chris Otto.
  categories:
    - Blog
    - JavaScript
    - Landing Page
    - Portfolio
    - Programming
    - Technology
    - Web Development
  built_by: Chris Otto
  built_by_url: https://github.com/chrisotto6
  featured: false
- title: Roboto Studio
  url: https://roboto.studio
  main_url: https://roboto.studio
  description: >
    Faster than a speeding bullet Website Development based in sunny old Nottingham
  categories:
    - Agency
    - Blog
    - Business
    - Design
    - Featured
    - Freelance
    - Web Development
  featured: true
- title: Viraj Chavan | Full Stack Software Engineer
  url: http://virajc.tech
  main_url: http://virajc.tech
  source_url: https://github.com/virajvchavan/portfolio
  description: >
    Portfolio and blog of a full stack software engineer from India
  categories:
    - Portfolio
    - Blog
    - Web Development
  built_by: Viraj V Chavan
  built_by_url: https://twitter.com/VirajVChavan
  featured: false
- title: Nexweave
  url: https://www.nexweave.com
  main_url: https://www.nexweave.com
  description: >
    Nexweave is a SaaS platform built by a team of experienced product, design & technology professionals in India. Nexweave allows brands to create personalized & interactive video experiences at scale. We would love for our site to be featured at the gatsby showcase since we have long been appreciating the flexibility and speed of the sites we have created using the same.
  categories:
    - Video
    - API
    - User Experience
    - Marketing
    - Design
    - Data
    - Technology
    - Media
    - Consulting
  built_by: Kashaf S
  built_by_url: https://www.linkedin.com/in/kashaf-shaikh-925117178
  featured: false
- title: Daniel Balloch
  url: https://danielballoch.com
  main_url: https://danielballoch.com
  source_url: https://github.com/danielballoch/danielballoch
  description: >
    Hey, I'm Daniel and this is my portfolio site. Made with Gatsby, React, GraphQL, Styled Emotion & Netlify. Install & local host instructions: 1. git clone https://github.com/danielballoch/danielballoch.git 2. npm install. 3. gatsby develop. Keep in mind I'm still learning myself, so these may not be best practises. If anyone's curious as to how something works flick me a message or if you have advice for me I'd love to hear it, otherwise happy coding!
  categories:
    - Portfolio
    - Business
    - Design
    - Freelance
    - Web Development
  built_by: Daniel Balloch
  built_by_url: https://danielballoch.com
- title: The Rift Metz
  url: http://theriftmetz.com/
  main_url: http://theriftmetz.com/
  description: >
    The Rift is a gaming bar based in Metz (France).
  categories:
    - Landing Page
    - Entertainment
    - Design
    - Blog
    - Food
  built_by: Hugo Torzuoli
  built_by_url: https://github.com/HZooly
  featured: false
- title: Built with Workers
  url: https://workers.cloudflare.com/built-with/
  main_url: https://workers.cloudflare.com/built-with/
  description: >
    Showcasing websites & projects built with Cloudflare Workers
  categories:
    - Portfolio
    - JavaScript
    - Web Development
  built_by: Workers who work at Cloudflare
  built_by_url: https://github.com/cloudflare/built-with-workers/graphs/contributors
- title: WebAnaya Solutions
  url: https://www.webanaya.com
  main_url: https://www.webanaya.com
  description: >
    Full Stack Web Solutions Provider.
  categories:
    - Agency
    - Web Development
    - API
    - Blog
  built_by: Durgesh Gupta
  built_by_url: https://durgeshgupta.com
  featured: false
- title: Artem Sapegin’s Blog
  description: >
    Blog of a Berlin based coffee first frontend engineer who works at Omio, makes photos and hangs out with his dogs.
  main_url: https://blog.sapegin.me/
  url: https://blog.sapegin.me/
  source_url: https://github.com/sapegin/blog.sapegin.me
  categories:
    - Blog
    - Open Source
    - Web Development
    - JavaScript
    - Programming
    - Technology
  built_by: Artem Sapegin
  built_by_url: https://github.com/sapegin
- title: adam.ai
  url: https://adam.ai/
  main_url: https://adam.ai/
  description: >
    Are you ready to make your meetings more productive? Our intelligent meeting management tool can help!
  categories:
    - Business
    - Landing Page
    - Productivity
    - Technology
  built_by: Hazem Osama
  built_by_url: https://github.com/hazem3500
  featured: false
- title: Indra Kusuma Profile Page
  url: https://indrakusuma.web.id/me/
  main_url: https://indrakusuma.web.id/me/
  description: >
    Hi! I'm Indra Kusuma. I am an optimistic and type of person of learn by doing who have an interest in Software Engineering, specifically about Web Development.
  categories:
    - Landing Page
    - Blog
  built_by: Indra Kusuma
  built_by_url: https://github.com/idindrakusuma/me
  featured: false
- title: Lukas Horak
  main_url: https://lukashorak.com
  url: https://lukashorak.com
  description: >
    Lukas Horak's personal website. Full stack JavaScript Developer, working in React on front end and Node.js on back end.
  categories:
    - Blog
    - Portfolio
    - Web Development
  built_by: Lukas Horak
  built_by_url: https://github.com/lhorak
  featured: false
- title: Alexandra Thomas
  main_url: https://alexandracthomas.com/
  url: https://alexandracthomas.com/
  description: >
    A portfolio site for Alexandra Thomas, a front-end developer with creative super powers based in Charlotte, NC.
  categories:
    - Portfolio
    - Blog
    - Web Development
  featured: false
- title: Storto Productions
  main_url: https://www.storto-productions.com/
  url: https://www.storto-productions.com/about/
  featured: false
  description: >
    A portfolio site for a video production company based out of Phoenix, AZ.
  categories:
    - Video
    - Blog
    - Portfolio
    - Business
  built_by: Alexandra Thomas
  built_by_url: https://alexandracthomas.com/
- title: Zatsuzen Blog
  url: https://blog.zatsuzen.com
  main_url: https://blog.zatsuzen.com
  description: >
    Web developer's tech blog
  categories:
    - Blog
  built_by: Akane
  built_by_url: https://twitter.com/akanewz
- title: Matthew Mesa
  url: https://matthewmesa.com
  main_url: https://matthewmesa.com
  description: >
    Portfolio website for freelance digital specialist Matthew Mesa.
  categories:
    - Portfolio
  built_by: Matthew Mesa
  built_by_url: https://matthewmesa.com
- title: Taskade
  main_url: https://taskade.com
  url: https://taskade.com
  description: >
    Taskade is the unified workspace for distributed teams. Collaborate and organize in real-time to get things done, faster and smarter.
  categories:
    - App
    - Business
    - Productivity
  built_by: Taskade
  built_by_url: https://github.com/taskade
  featured: false
- title: PWD
  url: https://pwd.com.au
  main_url: https://pwd.com.au
  description: >
    PWD is a full service web marketing, design, and development agency in Perth, Western Australia.
  categories:
    - Blog
    - Portfolio
    - WordPress
    - Business
  built_by: Alex Moon
  built_by_url: https://moonmeister.net
  featured: false
- title: ramonak.io
  url: https://ramonak.io/
  main_url: https://ramonak.io/
  source_url: https://github.com/KaterinaLupacheva/ramonak.io
  description: >
    Tech blog and portfolio site of a full stack web developer Katsiaryna (Kate) Lupachova
  categories:
    - Blog
    - Portfolio
  built_by: Katsiaryna Lupachova
  built_by_url: https://ramonak.io/
  featured: false
- title: React JS Developer
  main_url: https://reacter.dev/
  url: https://reacter.dev/
  featured: false
  categories:
    - App
    - Web Development
    - Web Development
    - Agency
  built_by: App Design
  built_by_url: https://appdesign.dev/
- title: Guillermo Gómez-Peña
  url: https://www.guillermogomezpena.com/
  main_url: https://www.guillermogomezpena.com/
  description: >
    Personal website for the work of Guillermo Gómez-Peña: performance artist, writer, activist, radical pedagogue and artistic director of the performance troupe La Pocha Nostra. Recipient of the MacArthur Fellow, USA Artists Fellow, and a winner of the Bessie, Guggenheim, and American Book awards.
  categories:
    - Portfolio
    - Gallery
  built_by: Aveling Ray
  built_by_url: https://avelingray.com/
  featured: false
- title: Clinka
  url: https://www.clinka.com.au/
  main_url: https://www.clinka.com.au/
  description: >
    B2B website for an Australian manufacturer of environmentally friendly construction materials.
  categories:
    - Business
  built_by: Aveling Ray
  built_by_url: https://avelingray.com/
- title: Chris Vogt's Blog
  main_url: https://www.chrisvogt.me
  url: https://www.chrisvogt.me
  source_url: https://github.com/chrisvogt/gatsby-theme-private-sphere
  description: >-
    Personal blog of Chris Vogt, a software developer in San Francisco. Showcases
    my latest activity on Instagram, Goodreads, and Spotify using original widgets.
  categories:
    - Blog
    - Open Source
    - Photography
    - Portfolio
  built_by: Chris Vogt
  built_by_url: https://github.com/chrisvogt
- title: Trolley Travel
  main_url: http://trolleytravel.org/
  url: http://trolleytravel.org/
  description: >
    Travel blog website to give tips and informations for many destinations, built with Novella theme
  categories:
    - Blog
    - Travel
  built_by: Pierre Beard
  built_by_url: https://github.com/PBRT
  featured: false
- title: Playlist Detective
  main_url: https://www.playlistdetective.com/
  url: https://www.playlistdetective.com/
  source_url: https://github.com/bobylito/playlistFinder
  description: >
    Playlist Detective is an attempt to ease music discovery with playlists. Back in the days, people were sharing mixtapes - some songs we knew and others we didn't, therefore expanding our musical horizons.

    Playlists are the same, and playlist detective lets you search for songs or artists you like in order to stumble on your new favorite songs.

    It uses Algolia for the search.
  categories:
    - Media
    - Music
  built_by: Alexandre Valsamou-Stanislawski
  built_by_url: https://www.noima.xyz
- title: ProjectManager.tools
  main_url: https://projectmanager.tools/
  url: https://projectmanager.tools/
  featured: false
  categories:
    - App
    - Web Development
    - Design
    - Agency
  built_by: App Design
  built_by_url: https://appdesign.dev/
- title: 1902 Software
  url: https://1902software.com/
  main_url: https://1902software.com/
  description: >
    We are an IT company that specializes in e-commerce and website development on different platforms such as Magento, WordPress, and Umbraco. We are also known for custom software development, web design and mobile app solutions for iOS and Android.
  categories:
    - E-commerce
    - Web Development
    - Programming
    - Mobile Development
    - WordPress
    - Design
    - Business
    - Agency
  built_by: 1902 Software Development Corporation
  built_by_url: https://1902software.com/
  featured: false
- title: Codeful
  url: https://www.codeful.fi/
  main_url: https://www.codeful.fi/
  categories:
    - Agency
    - Consulting
  featured: false
- title: Noima
  url: https://www.noima.xyz
  main_url: https://www.noima.xyz
  categories:
    - Agency
    - Consulting
    - Blog
  featured: false
  built_by: Alexandre Valsamou-Stanislawski
  built_by_url: https://www.noima.xyz
- title: Talent Point
  url: https://talentpoint.co
  main_url: https://talentpoint.co
  description: >
    Talent Point provide the tools that companies need to scale quickly and effectively, bridging the gap between employer brand, HR, and hiring to build teams from within.
  categories:
    - Business
    - Technology
    - Blog
    - Consulting
    - Human Resources
  built_by: Talent Point
  built_by_url: https://talentpoint.co
  featured: false
- title: Marathon Oil
  main_url: https://www.marathonoil.com/
  url: https://www.marathonoil.com/
  featured: false
  categories:
    - Business
    - Marketing
  built_by: Corey Ward
  built_by_url: http://www.coreyward.me/
- title: Gene
  url: https://www.geneglobal.com/work
  main_url: https://www.geneglobal.com
  description: >
    We’re an experience design agency, focused on the future of health
  categories:
    - Agency
    - Technology
    - Healthcare
    - Consulting
    - User Experience
  featured: false
- title: medignition – healthcare innovations
  url: https://medignition.com/
  main_url: https://medignition.com/
  description: >
    medignition builds digital innovations in healthcare.
  categories:
    - Healthcare
    - Education
    - Technology
    - Design
    - Business
    - Portfolio
    - Entrepreneurship
    - Agency
  built_by: medignition
  built_by_url: https://medignition.com/
- title: Dynobase
  url: https://dynobase.dev/
  main_url: https://dynobase.dev/
  description: >
    Professional GUI Client for DynamoDB.
  categories:
    - Data
    - Programming
    - Web Development
  built_by: Rafal Wilinski
  built_by_url: https://rwilinski.me/
  featured: false
- title: Vaktija.eu
  url: https://vaktija.eu
  main_url: https://vaktija.eu
  description: >
    Vaktija.eu gives information about prayer times in germany. (Built with GatsbyJS. Fast in every way that matters.)
  categories:
    - App
    - Community
    - Nonprofit
    - SEO
    - Web Development
  built_by: Rašid Redžić
  built_by_url: https://rasidre.com/
  featured: false
- title: Creative code daily
  main_url: https://www.bobylito.dev/
  url: https://www.bobylito.dev/
  source_url: https://github.com/bobylito/sketches
  description: >
    Creative code daily (CCD) is a personal project for which I build a new animation made out of code every day.
  categories:
    - Blog
    - Programming
    - Gallery
    - Portfolio
  built_by: Alexandre Valsamou-Stanislawski
  built_by_url: https://www.noima.xyz
- title: Messi vs Ronaldo
  description: >
    The biggest debate in football - but who is the best, Messi or Ronaldo? This website provides all the goals and stats to help you reach your own conclusion.
  main_url: https://www.messivsronaldo.app/
  url: https://www.messivsronaldo.app/
  categories:
    - Sports
    - Data
    - App
  built_by: Stephen Greig
  built_by_url: http://ste.digital/
- title: Em Em Recipes
  url: https://ememrecipes.com
  main_url: https://ememrecipes.com
  description: >
    Finally, a recipe website that gets straight to the point.
  categories:
    - Blog
    - Food
  built_by: Matthew Mesa
  built_by_url: https://matthewmesa.com
- title: Yuuniworks Portfolio / Blog
  main_url: https://www.yuuniworks.com/
  url: https://www.yuuniworks.com/
  source_url: https://github.com/junkboy0315/gatsby-portfolio-blog
  featured: false
  categories:
    - Portfolio
    - Web Development
    - Blog
- title: Jun Chen Portfolio
  url: https://www.junchenjun.me
  main_url: https://www.junchenjun.me
  source_url: https://github.com/junchenjun/junchenjun.me
  description: >
    Get to know Jun.
  categories:
    - Portfolio
    - Blog
    - Web Development
  built_by: Jun Chen
  built_by_url: https://www.junchenjun.me
- title: Xavier Mirabelli-Montan
  url: https://xavie.mirmon.co.uk
  main_url: https://xavie.mirmon.co.uk
  source_url: https://github.com/xaviemirmon/xavier-developer-site
  description: >
    The developer portfolio and blog for Xavier Mirabelli-Montan.  Built using TinaCMS Grande hosted on Gatsby Cloud.
  categories:
    - Blog
    - Portfolio
    - Programming
  featured: false
- title: MPG Calculator
  url: https://www.mpg-calculator.co.uk
  main_url: https://www.mpg-calculator.co.uk
  description: >
    A website which allows you to calculate the MPG of your vehicle.
  categories:
    - SEO
    - Accessibility
    - Blog
  built_by: PJ
  built_by_url: https://pjsachdev.me
- title: Softblues
  main_url: https://softblues.io
  url: https://softblues.io
  description: >
    We optimize your project costs and deliver outstanding results by applying relevant technology. Plus, we create our own effective products for businesses and developers all over the world.
  categories:
    - WordPress
    - Portfolio
    - Agency
  built_by: Softblues
  built_by_url: https://softblues.io
- title: Clipchamp
  main_url: https://clipchamp.com/
  url: https://clipchamp.com/en/
  description: >
    Clipchamp is an online video editor, compressor, and converter. The Clipchamp website and blog are powered by Gatsby, Contentful, and Smartling.
  categories:
    - App
    - Blog
    - Landing Page
    - Marketing
    - Video
  featured: false
- title: Mob HQ
  main_url: https://hq.yt-mob.com/
  url: https://hq.yt-mob.com/
  description: >
    Mob HQ is the Headquarters for the World Cup winning Downhill Mountain Bike Race Team, and also a full-time Ride Center for YT bikes.
  categories:
    - Sports
    - Travel
  built_by: Built by Rebels Ltd.
  built_by_url: https://builtbyrebels.com/
  featured: false
- title: OCIUS
  url: https://www.ocius.com.au/
  main_url: https://www.ocius.com.au/
  source_url: https://github.com/ocius/website
  description: >
    Ocius Technology Ltd (formerly Solar Sailor Holdings Ltd) is an Australian public unlisted company with Research and Development facilities at the University of NSW.
  categories:
    - Business
    - Technology
    - Science
  built_by: Sergey Monin
  built_by_url: https://build-in-saratov.com/
- title: Kosmos & Kaos
  main_url: https://www.kosmosogkaos.is/
  url: https://www.kosmosogkaos.is/
  description: >
    A carefully designed user experience is good business.
  categories:
    - Design
    - Consulting
    - Agency
    - Web Development
    - JavaScript
  built_by: Kosmos & Kaos
  built_by_url: https://www.kosmosogkaos.is/
  featured: false
- title: Design Portfolio of Richard Bruskowski
  main_url: https://bruskowski.design/
  url: https://bruskowski.design/
  description: >
    My freelance design portfolio: Visual design, digital products, interactive prototypes, design systems, brand design. Uses MDX, Styled Components, Framer Motion. Started with Gatsby Starter Emilia by LekoArts.
  categories:
    - Design
    - Portfolio
    - User Experience
    - Freelance
    - Photography
  built_by: Richard Bruskowski
  built_by_url: https://github.com/richardbruskowski
- title: Kelvin DeCosta's Website
  url: https://kelvindecosta.com
  main_url: https://kelvindecosta.com
  categories:
    - Blog
    - Portfolio
  built_by: Kelvin DeCosta
  built_by_url: https://github.com/kelvindecosta
  featured: false
- title: Coronavirus (COVID-19) Tracker
  url: https://coronavirus.traction.one/
  main_url: https://coronavirus.traction.one/
  description: >
    This application shows the near real-time status based on data from JHU CSSE.
  categories:
    - Data
    - Directory
  built_by: Sankarsan Kampa
  built_by_url: https://traction.one
  featured: false
- title: Coronavirus COVID-19 Statistics Worldwide
  url: https://maxmaxinechen.github.io/COVID19-Worldwide-Stats/
  main_url: https://maxmaxinechen.github.io/COVID19-Worldwide-Stats/
  source_url: https://github.com/maxMaxineChen/COVID19-Worldwide-Stats
  description: >
    A Coronavirus COVID-19 global data statistics application built by Gatsby + Material UI + Recharts
  categories:
    - Data
    - Open Source
  built_by: Maxine Chen
  built_by_url: https://github.com/maxMaxineChen
  featured: false
- title: Folding@Home Stats
  url: https://folding.traction.one/team?id=246252
  main_url: https://folding.traction.one
  description: >
    Folding@Home Stats Report for Teams.
  categories:
    - Data
    - Science
    - Directory
  built_by: Sankarsan Kampa
  built_by_url: https://traction.one
  featured: false
- title: COVID-19 Tracking and Projections
  url: https://flattenthecurve.co.nz/
  main_url: https://flattenthecurve.co.nz/
  source_url: https://github.com/carlaiau/flatten-the-curve
  description: >
    Allowing non technical users to compare their country with other situations around the world. We present configurable cumulative graph curves. We compare your countries current status with other countries who have already been at your level and show you where they’ve ended up. Data via JHU. Further functionality added daily.
  categories:
    - Data
    - Open Source
  built_by: Carl Aiau
  built_by_url: https://github.com/carlaiau
  featured: false
- title: Takeout Tracker
  main_url: https://www.takeouttracker.com/
  url: https://www.takeouttracker.com/
  featured: false
  categories:
    - Data
    - Open Source
    - Food
    - Directory
    - Nonprofit
  built_by: Corey Ward
  built_by_url: http://www.coreyward.me/
- title: Illustration Hunt
  main_url: https://illustrationhunt.com/
  url: https://illustrationhunt.com/
  featured: false
  categories:
    - Data
    - Design
    - Entertainment
    - Productivity
    - User Experience
    - Programming
    - Gallery
    - Human Resources
    - Library
  built_by: Gilbish Kosma
  built_by_url: https://www.gil20.me/
- title: Monolit
  url: https://monolit.hr
  main_url: https://monolit.hr
  description: >
    Standard business website with sliders and contact form.
  categories:
    - Business
  built_by: Devnet
  built_by_url: https://devnet.hr
  featured: false
- title: Andrew Zeller
  main_url: https://zeller.io
  source_url: https://github.com/ajzeller/zellerio_gatsby
  url: https://zeller.io
  featured: false
  categories:
    - Portfolio
    - Blog
    - Web Development
  built_by: Andrew Zeller
  built_by_url: https://zeller.io
- title: Crushing WFH
  url: https://crushingwfh.com/
  main_url: https://crushingwfh.com/
  source_url: https://github.com/tiagofsanchez/wfh-tools
  description: >
    A directory of tools to help anyone to work from home in a productive manner
  categories:
    - Directory
    - Open Source
  built_by: Tiago Sanchez
  built_by_url: https://www.tiagofsanchez.com/
  featured: false
- title: Martin Container
  main_url: https://www.container.com/
  url: https://www.container.com/
  featured: false
  categories:
    - Business
  built_by: Vincit California
  built_by_url: https://www.vincit.com/
- title: Urban Armor Gear
  main_url: https://www.urbanarmorgear.com/
  url: https://www.urbanarmorgear.com/
  featured: false
  categories:
    - E-commerce
  built_by: Vincit California
  built_by_url: https://www.vincit.com/
- title: Jason Zheng's Portfolio
  main_url: https://jasonzy.com
  url: https://jasonzy.com
  source_url: https://github.com/bilafish/portfolio-site
  description: >
    Hey there, I'm Jason! I'm a front-end web developer from the sunny island
    of Singapore. This is my first Gatsby site developed using Gatsby and
    Netlify CMS. Feel free to get in touch if you're interested to collaborate
    or engage me on any projects. If you just want to say hello, that's cool
    too.
  featured: false
  categories:
    - Portfolio
    - Web Development
  built_by: Jason Zheng
  built_by_url: https://github.com/bilafish
- title: Fluiditype
  url: https://www.fluiditype.com/
  main_url: https://www.fluiditype.com/
  description: >
    Fluditype is small CSS library focusing on pure typographic fluidity. Recommend to be used for blogs, portfolios, documentation & and simplistic text websites.
  categories:
    - Open Source
    - Design
  built_by: Boris Kirov
  built_by_url: https://www.boriskirov.com
  featured: false
- title: Bonsaiilabs
  main_url: https://bonsaiilabs.com/
  url: https://bonsaiilabs.com/
  description: >
    We are a team of two, creating software for startups and enabling learners with our visualize, break, and solve approach.
  featured: false
  categories:
    - Education
    - Consulting
  built_by: Bonsaiilabs Team
  built_by_url: https://bonsaiilabs.com/team
- title: Tyson
  main_url: https://www.tyson.com
  url: https://www.tyson.com
  featured: false
  categories:
    - Food
    - Marketing
  built_by: Tyson Foods, Inc.
- title: Hillshire Farm
  main_url: https://www.hillshirefarm.com
  url: https://www.hillshirefarm.com
  featured: false
  categories:
    - Food
    - Marketing
  built_by: Tyson Foods, Inc.
- title: Hillshire Snacking
  main_url: https://www.hillshiresnacking.com
  url: https://www.hillshiresnacking.com
  featured: false
  categories:
    - Food
    - Marketing
  built_by: Tyson Foods, Inc.
- title: Jimmy Dean
  main_url: https://www.jimmydean.com
  url: https://www.jimmydean.com
  featured: false
  categories:
    - Food
    - Marketing
  built_by: Tyson Foods, Inc.
- title: Aidells
  main_url: https://www.aidells.com
  url: https://www.aidells.com
  featured: false
  categories:
    - Food
    - Marketing
  built_by: Tyson Foods, Inc.
- title: State Fair
  main_url: https://www.corndogs.com
  url: https://www.corndogs.com
  featured: false
  categories:
    - Food
    - Marketing
  built_by: Tyson Foods, Inc.
- title: Nudges
  main_url: https://www.nudgesdogtreats.com
  url: https://www.nudgesdogtreats.com
  featured: false
  categories:
    - Food
    - Marketing
  built_by: Tyson Foods, Inc.
- title: Tyson Ingredient Solutions
  main_url: https://www.tysoningredientsolutions.com
  url: https://www.tysoningredientsolutions.com
  featured: false
  categories:
    - Food
    - Marketing
  built_by: Tyson Foods, Inc.
- title: Wright Brand
  main_url: https://www.wrightbrand.com
  url: https://www.wrightbrand.com
  featured: false
  categories:
    - Food
    - Marketing
  built_by: Tyson Foods, Inc.
- title: TSUKUTTEMITA LAB
  main_url: https://create.kayac.com/
  url: https://create.kayac.com/
  description: KAYAC private works
  featured: false
  categories:
    - Portfolio
    - Technology
    - Entertainment
  built_by: KAYAC inc.
- title: Brad Garropy
  url: https://bradgarropy.com
  main_url: https://bradgarropy.com
  source_url: https://github.com/bradgarropy/bradgarropy.com
  categories:
    - Blog
    - Education
    - Entertainment
    - JavaScript
    - Open Source
    - Portfolio
    - Programming
    - SEO
    - Technology
    - Web Development
  built_by: Brad Garropy
  built_by_url: https://twitter.com/bradgarropy
- title: mrkaluzny
  main_url: https://mrkaluzny.com
  url: https://mrkaluzny.com
  description: >
    Web designer and web developer specializing in providing services for SME sector.
  featured: false
  categories:
    - Web Development
    - Programming
    - Business
    - Portfolio
    - Freelance
  built_by: Wojciech Kaluzny
- title: The COVID Tracking Project
  url: https://covidtracking.com/
  main_url: https://covidtracking.com/
  source_url: https://github.com/COVID19Tracking/website
  description: >
    The COVID Tracking Project collects and publishes the most complete testing data available for US states and territories.
  categories:
    - Media
    - Healthcare
  built_by: The COVID Tracking Project Web Team
  built_by_url: https://github.com/COVID19Tracking/website/graphs/contributors
- title: The Gauntlet Coverage of COVID-19 in Canada
  url: https://covid19.thegauntlet.ca
  main_url: https://covid19.thegauntlet.ca
  description: >
    Tracking The Spread of Coronavirus in Canada
  categories:
    - Media
    - Education
  built_by: Masoud Karimi
  built_by_url: https://github.com/masoudkarimif
- title: Zestard Technologies
  main_url: https://www.zestard.com
  url: https://www.zestard.com
  description: >
    Zestard Technologies is an eCommerce Specialist company focusing on Magento & Shopify as a core expertise.
  categories:
    - Web Development
    - WordPress
    - Technology
    - Agency
    - E-commerce
  built_by: Zestard Technologies
  built_by_url: https://www.zestard.com
- title: Kostas Vrouvas
  main_url: https://kosvrouvas.com
  url: https://kosvrouvas.com
  featured: false
  categories:
    - Blog
    - Portfolio
  built_by: Kostas Vrouvas
- title: Hanare Cafe in Toshijima, Toba, Japan
  main_url: https://hanarecafe.com
  url: https://hanarecafe.com
  source_url: https://github.com/mnishiguchi/hanarecafe-gatsby
  description: >
    A website for a cafe/bakery located in Toshijima, a beautiful sightseeing spot just a 20-minutes ferry ride from downtown Toba, Japan.
  categories:
    - Food
    - Travel
  built_by: Masatoshi Nishiguchi
  built_by_url: https://mnishiguchi.com
  featured: false
- title: WhileNext
  url: https://whilenext.com
  main_url: https://whilenext.com
  description: >
    A Blog on Software Development
  categories:
    - Blog
    - Learning
    - Programming
    - Web Development
  built_by: Masoud Karimi
  built_by_url: https://github.com/masoudkarimif
- title: Jamify.me
  description: >
    We build websites & PWAs with JAMstack. Delivering faster, more secure web.
  main_url: https://jamify.me
  url: https://jamify.me
  categories:
    - Agency
    - Web Development
  featured: false
- title: Shrey Sachdeva
  url: https://www.shreysachdeva.tech/
  main_url: https://www.shreysachdeva.tech/
  source_url: https://github.com/shrey-sachdeva2000/Shrey-Sachdeva
  description: >
    Personal website for Shrey Sachdeva. An abstract thinker who writes code and designs pixel-perfect user-interfaces with industry experience.
  categories:
    - Portfolio
    - Web Development
  built_by: Shrey Sachdeva
  built_by_url: https://www.shreysachdeva.tech/
- title: The Cares Family
  main_url: https://thecaresfamily.org.uk/home
  url: https://thecaresfamily.org.uk/home
  description: >
    The Cares Family helps people find connection and community in a disconnected age. They relaunched their website in Gatsby during the COVID-19 outbreak of 2020 to help connect neighbours.
  categories:
    - Nonprofit
    - Blog
    - Community
  built_by: Mutual
  built_by_url: https://www.madebymutual.com
- title: "Due to COVID-19: Documenting the Signs of the Pandemic"
  url: https://duetocovid19.com
  main_url: https://duetocovid19.com
  description: >
    A project to document all the signs that have gone up on the storefronts of our cities in response to the coronavirus pandemic.
  categories:
    - Photography
    - Community
  built_by: Andrew Louis
  built_by_url: https://hyfen.net
  featured: false
- title: "Besoegsvenner - Visiting Friends for the Elderly"
  main_url: https://www.xn--besgsvenner-igb.dk
  url: https://www.xn--besgsvenner-igb.dk/ruths-historie
  description: >
    50.000 elderly people in Denmark feel lonely. This project seeks to inform people to become visitor friends ("Besøgsven" in Danish) to help fight loneliness and bring new friendships in to the world.
  categories:
    - Marketing
    - Nonprofit
    - Landing Page
  built_by: Hello Great Works
  built_by_url: https://hellogreatworks.com
- title: Interficie Internet Services
  main_url: https://www.interficie.com
  url: https://www.interficie.com/our-work/
  description: >
    Located in Barcelona, we develop innovative websites, ecommerce solutions and software platforms for global brands, startups and organizations.
  categories:
    - E-commerce
    - Web Development
    - Consulting
    - JavaScript
    - Agency
    - Business
  built_by: Interficie Internet Services
  built_by_url: https://github.com/InterficieIS
- title: SofaScore Corporate
  url: https://corporate.sofascore.com
  main_url: https://corporate.sofascore.com
  description: >
    SofaScore is a leading provider of advanced sports insights and content with global coverage of 20+ sports.
  categories:
    - App
    - Data
    - Sports
    - Technology
  built_by: SofaScore
  built_by_url: https://www.sofascore.com
- title: "#compraaospequenos: buy local during Covid-19"
  url: https://compraaospequenos.pt/
  main_url: https://compraaospequenos.pt/
  source_url: https://github.com/marzeelabs/compraaospequenos
  description: >
    Helping local stores survive and thrive during the Covid-19 crisis (Portugal).
  categories:
    - Community
    - Food
    - Data
    - Directory
  built_by: Marzee Labs
  built_by_url: https://marzeelabs.org
  featured: false
- title: Inventia
  main_url: https://inventia.life/
  url: https://inventia.life/
  description: >
    We have developed unique digital bioprinting technology and unleashed it in a complete platform designed to make complex 3D cell biology simple.
  categories:
    - Business
    - Science
  built_by: Jellypepper
  built_by_url: https://jellypepper.com/
- title: Hasura
  url: https://hasura.io
  main_url: https://hasura.io
  description: >
    Hasura is an open source engine that connects to your databases & microservices and auto-generates a production-ready GraphQL backend.
  categories:
    - API
    - Web Development
    - Technology
    - Open Source
  featured: false
- title: Jimdo.com
  description: >
    Jimdo is an international tech company and one of the world's leading providers of online services for small and medium businesses (SMBs). The company empowers entrepreneurs to create their own website or store without coding and to digitize their business ideas.
  main_url: https://www.jimdo.com/
  url: https://www.jimdo.com/
  categories:
    - Marketing
    - Technology
    - E-commerce
    - Web Development
    - Business
  built_by: Jimdo GmbH
- title: Resume on the Web
  main_url: https://amruthpillai.com
  url: https://amruthpillai.com
  source_url: https://github.com/AmruthPillai/ResumeOnTheWeb-Gatsby
  description: >
    Everyone needs their own little spot on the interwebs, and this is mine. Welcome to my resume, on the web!
  categories:
    - Blog
    - Design
    - Freelance
    - Gallery
    - JavaScript
    - Landing Page
    - Mobile Development
    - Open Source
    - Photography
    - Portfolio
    - Technology
    - Web Development
  built_by: Amruth Pillai
  built_by_url: https://amruthpillai.com
  featured: false
- title: Landmarks.ro
  main_url: https://landmarks.ro/
  url: https://landmarks.ro/
  description: >
    Lead generation technology for real estate developers
  categories:
    - Real Estate
    - Marketing
    - Technology
    - Web Development
    - Landing Page
  built_by: Horia Miron
  built_by_url: https://github.com/ancashoria
  featured: false
- title: GeneOS
  url: https://geneos.me/
  main_url: https://geneos.me/
  description: >
    GeneOS is a privacy-preserving data monetization protocol for genetic, activity, and medical data.
  categories:
    - Landing Page
    - Business
  built_by: GeneOS Team
- title: COVID KPI
  url: https://covidkpi.com/
  main_url: https://covidkpi.com/
  description: >
    COVID KPI aggregates COVID-19 data from numerous official sources then displays the Key Performance Indicators.
  categories:
    - Data
    - Media
    - Healthcare
  built_by: Albert Chen
  built_by_url: https://github.com/mralbertchen
- title: Most Recommended Books
  url: http://mostrecommendedbooks.com/
  main_url: http://mostrecommendedbooks.com/
  description: >
    Discover credibly powerful books recommendations by billionaires, icons, and world-class performers.
  categories:
    - Blog
    - Entrepreneurship
    - Books
- title: theAnubhav.com
  main_url: https://theanubhav.com/
  url: https://theanubhav.com/
  categories:
    - Web Development
    - Blog
    - Portfolio
  built_by: Anubhav Srivastava
  built_by_url: https://theanubhav.com
- title: WatchKeeper
  url: https://www.watchkeeperintl.com
  main_url: https://www.watchkeeperintl.com
  description: >
    WatchKeeper helps organisations to manage global security risks such as natural disasters, extreme weather and violent incidents.
  categories:
    - Data
    - Business
    - Technology
    - Consulting
    - Security
  built_by: WatchKeeper Engineering
  built_by_url: https://twitter.com/watchkeeper
  featured: false
- title: Sztuka Programowania
  built_by: Piotr Fedorczyk
  built_by_url: https://piotrf.pl
  categories:
    - Event
    - Learning
    - Web Development
  description: >
    Landing page of a series of web development workshops held in Gdańsk, Poland.
  featured: false
  main_url: https://sztuka-programowania.pl/
  url: https://sztuka-programowania.pl/
- title: Rivers Casino
  built_by: WILDLIFE.LA
  built_by_url: https://www.wildlife.la
  categories:
    - Entertainment
    - Food
    - Blog
    - Travel
  description: >
    Rivers Casino offers the very best in casinos, hotels, restaurants, concerts, and entertainment. Visit us in Des Plaines, IL, Philadelphia, PA, Pittsburgh, PA and Schenectady, NY.
  featured: false
  main_url: https://www.riverscasino.com/desplaines/
  url: https://www.riverscasino.com/desplaines/
- title: Mishal Shah
  built_by: Mishal Shah
  built_by_url: https://mishal23.github.io
  categories:
    - Blog
    - Portfolio
    - Open Source
    - Web Development
  description: >
    Hey, I'm Mishal Shah, a passionate developer with interests in Networks, Databases and Web Security. This website is my personal portfolio and blog with the Fresh theme. I love reading engineering articles, contributing to open-source and interacting with communities. Feel free to get in touch if you have an interesting project that you want to collaborate on.
  featured: false
  main_url: https://mishal23.github.io/
  url: https://mishal23.github.io/
- title: Chris Nager
  main_url: https://chrisnager.com
  url: https://chrisnager.com
  source_url: https://github.com/chrisnager/chrisnager-dot-com
  description: >
    Developer and designer in Brooklyn, NY passionate about performance, accessibility, and systematic design.
  categories:
    - Accessibility
    - Blog
    - Design
    - Portfolio
    - User Experience
    - Web Development
  built_by: Chris Nager
  built_by_url: https://twitter.com/chrisnager
- title: Resistbot
  url: https://resist.bot
  main_url: https://resist.bot
  description: >
    A chatbot that helps you contact your representatives, and be an informed citizen.
  categories:
    - Blog
    - Government
    - Nonprofit
- title: SVG to PNG
  url: https://www.svgtopng.me/
  main_url: https://www.svgtopng.me/
  description: >
    Online SVG to PNG batch converter. Upload and convert your SVG files to PNG with the desired size and background color for free, fast and secure.
  categories:
    - App
    - Technology
    - Productivity
    - Design
    - Web Development
  built_by: Illia Achour
  built_by_url: https://github.com/dummyco
- title: St. Jude Cloud
  url: https://www.stjude.cloud
  main_url: https://www.stjude.cloud
  description: >
    Pediatric cancer data sharing ecosystem by St. Jude Children's Research Hospital.
  categories:
    - Science
    - Technology
    - Nonprofit
    - Data
    - Healthcare
  featured: false
- title: Philip Domingo
  url: https://www.prtdomingo.com
  main_url: https://www.prtdomingo.com
  description: >
    Personal website built on top of GatsbyJS, Ghost, and Azure.
  categories:
    - Technology
    - Blog
  featured: false
- title: Vinicius Dias
  built_by: Vinicius Dias
  built_by_url: https://viniciusdias.works/
  categories:
    - Blog
    - Portfolio
    - Open Source
    - Web Development
  description: >
    Hi, I'm Vinicius Dias, a Front-End developer with focus on performance and UX. This is my personal portfolio developed with Gatsby. I'm always learning different things and I consider myself a very curious guy. I feel that it keeps me motivated and creative to solve problems.
  featured: false
  main_url: https://viniciusdias.works/
  url: https://viniciusdias.works/
- title: Cognifide Tech
  url: https://tech.cognifide.com/
  main_url: https://tech.cognifide.com/
  description: >
    Technology HUB that provides useful and specialized technical knowledge created for fellow engineers by engineers from Cognifide.
  categories:
    - Blog
    - Programming
    - Technology
  built_by: Cognifide
  built_by_url: https://www.cognifide.com/
- title: Chandraveena by S Balachander
  url: https://www.chandraveena.com
  main_url: https://www.chandraveena.com
  description: >
    Chandraveena is a contemporary Indian string instrument designed from the traditional Saraswati Veena.
    S Balachander, an Indian classical musician, is the creator and performing artist of Chandraveena.
    Chandraveena has been designed to support a systematic and contemplative exploration of Indian Ragas.
    It is endowed with a deep sustain and a rich sound allowing the artist to create elaborate musical phrases
    and subtle intonations. Visit the website to listen and learn more!
  categories:
    - Music
    - Portfolio
    - Blog
  built_by: Sadharani Music Works
  built_by_url: https://www.sadharani.com
  featured: false
- title: Anong Network
  main_url: https://anong.network
  url: https://anong.network
  description: >
    An app used to quickly identify a network provider in Philippines
  categories:
    - App
    - Directory
  built_by: Jan Harold Diaz
  built_by_url: https://janharold.com
  featured: false
- title: PayMongo
  main_url: https://paymongo.com
  url: https://paymongo.com
  description: >
    The official website of PayMongo Philippines
  categories:
    - Marketing
    - Finance
  built_by: PayMongo
  built_by_url: https://paymongo.com
- title: Zona Digital
  url: https://zonadigital.pt
  main_url: https://zonadigital.pt
  description: >
    We work with startups and small businesses building effective strategies through digital platforms. Based in Porto, Portugal.
  categories:
    - Web Development
    - Programming
    - Technology
    - Design
    - Business
  built_by: Zona Digital
  built_by_url: https://zonadigital.pt
  featured: false
- title: Ofri Lifshitz Design
  url: https://www.ofrilifshitz.com
  main_url: https://www.ofrilifshitz.com
  categories:
    - Portfolio
    - Design
  built_by: Raz Lifshitz
  built_by_url: https://www.linkedin.com/in/raz-lifshitz
- title: Runly
  url: https://www.runly.io/
  main_url: https://www.runly.io/
  description: >
    The easiest way to run background jobs with .NET Core. It's more than background jobs —
    it's an all-in-one platform to create great user experiences.
  categories:
    - API
    - App
    - Landing Page
    - Technology
    - Programming
  built_by: Chad Lee
  built_by_url: https://github.com/chadly
  featured: false
- title: Ajith's blog
  url: https://ajith.blog
  main_url: https://ajith.blog
  source_url: https://github.com/ajithrnayak/ajith_blog
  description: >
    I build apps and sometimes write about the observations and frustrations at work here.
  categories:
    - Blog
    - Mobile Development
    - Open Source
    - Programming
    - Technology
  built_by: Ajith R Nayak
  built_by_url: https://ajith.xyz
- title: I Love You Infinity
  url: https://iloveyouinfinity.com
  main_url: https://iloveyouinfinity.com
  description: >
    An infinite sound experiment to help raise awareness about autism and love.
  categories:
    - Nonprofit
    - Healthcare
  built_by: Good Praxis
  built_by_url: https://goodpraxis.coop
  featured: false
- title: KAIGO in JAPAN
  main_url: https://kaigo-in-japan.jp
  url: https://kaigo-in-japan.jp
  description: >
    KAIGO in JAPAN is a website for those who are planning to work in the care work field in Japan. We built a multilingual site on Gatsby. One of them is a special language called Easy-Japanese with various ruby tags.
  categories:
    - Healthcare
    - Nonprofit
    - Web Development
    - Programming
  built_by: hgw
  built_by_url: https://shunyahagiwara.com/
- title: Dondoko Susumu Website
  url: https://xn--28jma5da5l6e.com/en/
  main_url: https://xn--28jma5da5l6e.com/en/
  source_url: https://github.com/dondoko-susumu/website-v2
  description: >
    The Website of Dondoko Susumu, a Japanese cartoonist. His cartoons have been posted. It is internationalized into 12 languages.
  categories:
    - Blog
    - Entertainment
    - Gallery
    - Landing Page
  built_by: Dondoko Susumu
  built_by_url: https://xn--28jma5da5l6e.com/en/
- title: Raymond Ware
  url: https://www.raymondware.com
  main_url: https://www.raymondware.com
  description: >
    Seattle web developer portfolio site.
  categories:
    - Portfolio
    - Design
    - Freelance
    - Web Development
  built_by: Raymond Ware
  built_by_url: https://github.com/raymondware
  featured: false
- title: Formula One Gym
  url: https://www.formulaonegym.co.uk/
  main_url: https://www.formulaonegym.co.uk/
  source_url: https://github.com/Zellement/formula1gym
  description: A UK based fitness gym in the heart of Nottingham, built with Gatsby v2
  categories:
    - Sports
  built_by: Dan Farrow
  built_by_url: https://github.com/Zellement
  featured: false
- title: Blog - Thanawat Gulati
  main_url: https://testing.thanawatgulati.com
  url: https://testing.thanawatgulati.com
  source_url: https://github.com/thanawatgulati/thanawatgulati-blog
  description: >
    Thanawat Gulati - Blog , Work experience portfolio and more.
  categories:
    - Blog
  built_by: Thanawat Gulati
  built_by_url: https://twitter.com/mjamesvevo
  featured: false
- title: Effico Ltd
  main_url: https://www.effico.ltd
  url: https://www.effico.ltd
  source_url: https://github.com/Zellement/effico
  description: >
    Commercial and domestic electrical contractors.
  categories:
    - Business
  built_by: Dan Farrow
  built_by_url: https://www.zellement.com
  featured: false
- title: Sheringham Flooring
  main_url: https://www.sheringhamflooring.com
  url: https://www.sheringhamflooring.com
  source_url: https://github.com/Zellement/sheringham-flooring-2019
  description: >
    Sheringham Flooring - commercial and domestic flooring solutions
  categories:
    - Business
  built_by: Dan Farrow
  built_by_url: https://www.zellement.com
  featured: false
- title: Que Jamear
  description: >-
    A directory with a map of food delivery services
    to be used during the health emergency caused by covid 19.
  main_url: https://quejamear.com/encebollados
  url: https://quejamear.com/encebollados
  featured: false
  categories:
    - Food
  built_by: Ramón Chancay
  built_by_url: https://ramonchancay.me/
- title: Vim Training
  description: >
    Bite sized video tutorials for Vim
  main_url: https://vimtraining.com
  url: https://vimtraining.com
  featured: false
  categories:
    - Education
    - Programming
  built_by: Nishant Dania
  built_by_url: https://nishantdania.com
- title: CodeTisans
  url: https://codetisans.com
  main_url: https://codetisans.com
  description: >-
    Website of an agency specialized in creating Laravel and Vue apps
  categories:
    - Agency
  built_by: Przemysław Przyłucki
  built_by_url: https://twitter.com/przylucki_p
  featured: false
- title: Mox Bank
  main_url: https://mox.com/
  url: https://mox.com/
  description: >
    Mox is the new virtual bank backed by Standard Chartered in partnership with HKT, PCCW and Trip.com; created to deliver a new banking experience in Hong Kong.
  categories:
    - Business
    - Design
    - Technology
    - Finance
    - User Experience
  built_by: Mox Bank
  built_by_url: https://mox.com/
- title: Pittica
  url: https://pittica.com
  main_url: https://pittica.com
  source_url: https://github.com/pittica/site
  description: >
    Digital agency site.
  categories:
    - Design
    - Web Development
    - Agency
  built_by: Lucio Benini
  built_by_url: https://pittica.com
  featured: false
- title: MyHumus
  url: https://myhumus.com
  main_url: https://myhumus.com
  source_url: https://github.com/my-humus/site
  description: >
    Digital agency site.
  categories:
    - Blog
    - Food
  built_by: Lucio Benini
  built_by_url: https://pittica.com
- title: Wanaboat.fr
  main_url: https://www.wanaboat.fr
  url: https://www.wanaboat.fr
  description: >
    This a boating classifieds website. It presents dinghys, catamarans and anything that floats or goes on the water and is for sale in France and Europe.
  categories:
    - Directory
  built_by: Olivier L. Developer
  built_by_url: https://www.olivierlivet.net/
- title: maxemitchell.com
  url: https://www.maxemitchell.com/
  main_url: https://www.maxemitchell.com/
  source_url: https://github.com/maxemitchell/portfolio
  description: >
    This is a personal portfolio website to highlight my photography, videography, coding projects, and work/education experience.
  categories:
    - Portfolio
    - Gallery
    - Portfolio
    - Open Source
    - Design
  built_by: Max Mitchell
  built_by_url: https://github.com/maxemitchell
- title: Nick Offerman
  url: https://nickofferman.co/
  main_url: https://nickofferman.co/
  description: >
    The official website of Nick Offerman: Actor, Author, Humorist, & Woodworker.
  categories:
    - E-commerce
    - Entertainment
    - Video
  built_by: Aveling Ray
  built_by_url: https://avelingray.com/
- title: Rudra Narayan
  url: https://rudra.dev
  main_url: https://rudra.dev
  source_url: https://github.com/mrprofessor/rudra.dev
  description: >
    Rudra Narayan | Thoughts, obsessions and rants
  categories:
    - Blog
    - Portfolio
    - SEO
    - Programming
    - Landing Page
    - Technology
  built_by: Rudra Narayan
  built_by_url: https://github.com/mrprofessor
  featured: false
- title: Stackrole
  main_url: https://stackrole.com
  url: https://stackrole.com
  description: >
    We help Startups and Individuals launch their blazing fast JAMstack website with GatsbyJS and Netlify CMS, Deployed on Netlify
  categories:
    - Agency
    - Blog
    - User Experience
    - Web Development
    - Portfolio
    - JavaScript
  built_by: Stackrole
  built_by_url: https://stackrole.com
  featured: false
- title: Aparna Joshi
  url: https://aparnajoshi.netlify.app/
  main_url: https://aparnajoshi.netlify.app/
  description: >
    Hi, I`m a Software Engineer working in Citrix, Bangalore. I spend my free time learning stuff that interests me. I write articles that educates me.
  categories:
    - Blog
    - Science
    - Technology
    - Programming
  built_by: Aparna Joshi
  built_by_url: https://github.com/AparnaJoshi007/explained/
  featured: false
- title: Narration Box
  main_url: https://narrationbox.com
  url: https://narrationbox.com
  description: >
    Narration Box provides cost effective voiceovers and narrations at scale using an intuitive editor and state of the art speech synthesis.
  categories:
    - Styling:Tailwind
    - Productivity
    - Technology
    - Podcast
    - Landing Page
    - Media
    - Entertainment
    - Business
    - API
    - Video
  built_by: Chetan Malhotra
  built_by_url: https://twitter.com/narrationbox
- title: CodeWithLinda
  url: https://www.codewithlinda.com/
  main_url: https://www.codewithlinda.com/
  source_url: https://github.com/Linda-Ikechukwu/Personal-Site
  description: >
    CodeWithLinda is the personal portfolio and blog site of Linda Ikechukwu, a Frontend developer based in Lagos, Nigeria.
  categories:
    - Portfolio
    - Blog
    - Technology
    - Programming
    - Web Development
  built_by: Linda Ikechukwu
  built_by_url: https://twitter.com/_MsLinda
  featured: false
- title: Headless WordPress Blog and Portfolio by Simon Halimonov
  url: https://simonhalimonov.com/
  main_url: https://simonhalimonov.com/
  description: >
    An open source portfolio about UI/UX design and development. This is my personal website that I use to promote my work. It uses TypeScript and a headless WordPress CMS. Supports i18n and Gutenberg. I open source this site to help everyone make a nice WordPress site faster.
  categories:
    - Blog
    - Portfolio
    - Programming
    - Open Source
    - Design
    - Freelance
    - Web Development
    - WordPress
  built_by: Simon Halimonov
  built_by_url: https://simonhalimonov.com/
  featured: false
- title: Clarke Harris
  url: https://www.clarkeharris.com/
  main_url: https://www.clarkeharris.com/
  description: >
    Brooklyn based designer portfolio. Uses pretty advance animations. Content is pulled from the contentful.
  categories:
    - Portfolio
    - Design
    - Freelance
    - Web Development
  built_by: Daniel Husar
  built_by_url: https://www.danielhusar.sk/
  featured: false
- title: Daniel Husar
  url: https://www.danielhusar.sk/
  main_url: https://www.danielhusar.sk/
  source_url: https://github.com/danielhusar/danielhusar.sk
  description: >
    An open source portfolio and blog.
  categories:
    - Blog
    - Portfolio
    - JavaScript
    - Open Source
  built_by: Daniel Husar
  built_by_url: https://www.danielhusar.sk/
  featured: false
- title: SANDALBOYZ
  main_url: https://sandalboyz.com
  url: https://sandalboyz.com
  description: >
    The official website of SANDALBOYZ – home to coziness and comfort. Built in conjunction with https://planetary.co/.
  categories:
    - Retail
    - E-commerce
    - Blog
  built_by: SANDALBOYZ
  built_by_url: https://sandalboyz.com
  featured: false
- title: Tim Phillips
  url: https://www.tim-phillips.com/
  main_url: https://www.tim-phillips.com/
  source_url: https://github.com/timphillips/tim-phillips.com
  description: >
    Personal website for Tim Phillips, a software engineer and web developer.
  categories:
    - Open Source
    - Portfolio
    - Web Development
  featured: false
- title: Nagarjun Palavalli
  main_url: https://nagarjun.co/
  url: https://nagarjun.co/
  description: >
    My personal website built with Gatsby. I am a full-stack web developer and designer based in Bangalore, India.
  categories:
    - Portfolio
    - Blog
  built_by: Nagarjun Palavalli
  built_by_url: https://twitter.com/palavalli
  featured: false
- title: Diogo Rodrigues
  url: https://www.diogorodrigues.dev/
  main_url: https://www.diogorodrigues.dev/
  description: >
    As a front-end developer with UI/UX design skills, I create digital experiences through design & code.
  categories:
    - Freelance
    - Portfolio
    - Blog
    - Mobile Development
    - Web Development
    - User Experience
  built_by: Diogo Rodrigues
  built_by_url: https://www.diogorodrigues.dev/
- title: Jamstack Storefront
  main_url: https://jamstackstorefront.com/
  url: https://jamstackstorefront.com/
  categories:
    - E-commerce
    - Agency
  built_by: Peter Hironaka
  built_by_url: https://peterhironaka.com
  featured: false
- title: Support Black Business
  main_url: https://support-black.business
  url: https://support-black.business
  categories:
    - Directory
  built_by: Peter Hironaka
  built_by_url: https://peterhironaka.com
  featured: false
- title: Nyxo
  url: https://www.nyxo.app
  main_url: https://www.nyxo.app
  description: >
    Nyxo is the best aid for improving your sleep quality. We combine leading sleep research techniques with your sleep tracker’s data to provide you with personalized and actionable coaching, to improve your sleep.
  categories:
    - Healthcare
    - Blog
    - Science
    - Technology
    - Data
    - Mobile Development
  built_by: Kayla Gordon
  built_by_url: https://www.kayla-gordon.com/
  featured: false
- title: Earner
  url: https://www.earner.ai/
  main_url: https://www.earner.ai/
  source_url: https://github.com/Earner-ai/earner-website
  description: >
    Earner is here to keep you informed of services you are entitled to from the Finnish government to entrepreneurship. We are here to help you succeed.
  categories:
    - Blog
    - Open Source
    - Education
    - Technology
    - Community
    - Data
    - Entrepreneurship
    - Human Resources
  built_by: Kayla Gordon
  built_by_url: https://www.kayla-gordon.com/
  featured: false
- title: Amamos Vivir Cada Día
  main_url: https://www.amvi.org.mx/
  url: https://www.amvi.org.mx/
  description: >
    AMVI, Amamos Vivir Cada Día A.C. is a Mexican non-profit organisation helping children with degenerative illnesses by fulfilling their dreams and helping their families financially, but also with personal support. During the Covid-19 crisis, their donations have plummeted since they did not have a website, so I decided to help by building this site for them using Gatsby, TypeScript and Styled-Components, proudly hosted on Netlify who helped the cause with a free pro plan.
  featured: false
  categories:
    - Nonprofit
    - Healthcare
  built_by: Jacob Herper
  built_by_url: https://herper.io/
- title: Digital4Better
  url: https://digital4better.com
  main_url: https://digital4better.com
  description: >
    Digital4Better is an agency promoting a sustainable digital future.
  categories:
    - Accessibility
    - Agency
    - Blog
    - Consulting
    - Design
    - E-commerce
    - Mobile Development
    - Open Source
    - Programming
    - Technology
    - User Experience
    - Web Development
  built_by: Digital4Better
  built_by_url: https://digital4better.com
  featured: false
- title: With Pulp
  url: https://withpulp.com
  main_url: https://withpulp.com
  description: >
    With Pulp's agency website and blog. Meet our team, see our work and read our latest insights on design and development.
  categories:
    - Agency
    - Marketing
    - Web Development
    - Portfolio
    - Blog
  featured: false
- title: DUDOS
  main_url: https://dudos.co.uk
  url: https://dudos.co.uk
  description: >
    UK based web design agency building premium bespoke websites with light-speed performance and rock-solid security
  categories:
    - Agency
    - Web Development
    - Design
    - SEO
    - Portfolio
    - Blog
    - JavaScript
    - Mobile Development
    - Marketing
    - Photography
    - User Experience
  built_by: Mark A Hext
  built_by_url: https://dudos.co.uk/about
  featured: false
- title: Impuls-e
  main_url: https://impuls-e.works/
  url: https://impuls-e.works/
  description: >
    Digital Agency focused on helping our clients build their online digital presence. Located in Santa Catarina, Brazil
  categories:
    - Web Development
    - E-commerce
    - Mobile Development
    - Landing Page
    - Blog
    - Programming
    - Agency
  built_by: Impuls-e
  built_by_url: https://www.instagram.com/impulse.works/
  featured: false
- title: Honeycomb Creative
  main_url: https://www.honeycombcreative.com/
  url: https://www.honeycombcreative.com/
  description: >
    Honeycomb Creative has been producing websites and other print and electronic communications material since 1991. Website built with Gatsby v2 and headless WordPress.
  categories:
    - Agency
    - Web Development
    - Design
    - SEO
    - Portfolio
    - Marketing
    - Blog
    - WordPress
  built_by: Honeycomb Creative
  built_by_url: https://www.honeycombcreative.com/
- title: Personal Website of Suganthan Mohanadasan
  main_url: https://suganthan.com/
  url: https://suganthan.com/
  description: >
    Suganthan is a digital marketing consultant who works with medium and large businesses. This Gatsby site uses Contentful as the CMS and Tailwind CSS for the styling. It also uses i18n plugins to provide a site for Suganthan's Norwegian visitors.
  categories:
    - Blog
    - Business
    - Consulting
    - Entrepreneurship
    - Portfolio
    - SEO
  built_by: Shane Jones
  built_by_url: https://shanejones.co.uk/
- title: Bold.org
  url: https://bold.org/
  main_url: https://bold.org/
  description: >
    Fighting Student Debt. Create or apply to exclusive scholarships, fellowships, and grants, in minutes.
  categories:
    - Education
  built_by: Bold.org
  featured: false
- title: The Story of Dovetail and Afterpay
  url: https://dovetailstudios.com/the-story-of-dovetail-and-afterpay
  main_url: https://dovetailstudios.com/the-story-of-dovetail-and-afterpay
  description: An interactive story sharing how Dovetail helped Afterpay build the fastest growing consumer tech platform in Australian history.
  categories:
    - Agency
    - Design
    - Entrepreneurship
    - Mobile Development
    - Web Development
  built_by: Dovetail
  built_by_url: https://dovetailstudios.com
  featured: false
- title: Daily Texas Country
  url: https://dailytexascountry.com
  main_url: https://dailytexascountry.com
  source_url: https://github.com/bradgarropy/dailytexascountry.com
  description: >
    She tries to tell me that Oklahoma's better, but I ain't got time for that.
  categories:
    - Blog
    - Community
    - E-commerce
    - Entertainment
    - Marketing
    - Media
    - Music
    - Podcast
    - SEO
    - Video
  built_by: Brad Garropy
  built_by_url: https://bradgarropy.com
- title: Petite & Minimal
  url: https://www.petiteandminimal.com/
  main_url: https://www.petiteandminimal.com/
  description: >-
    Eco-friendly lifestyle website. Green, sustainable, minimal. Covering food,
    style, travel, living and featuring several eco-friendly directories.
  categories:
    - Blog
    - Food
    - Travel
    - Photography
    - Directory
  built_by: Annie Taylor Chen
  built_by_url: https://www.annietaylorchen.com/
  featured: false
- title: Petite & Minimal Concept Store DEMO
  url: https://petiteandminimalstore.netlify.app/
  main_url: https://petiteandminimalstore.netlify.app/
  source_url: https://github.com/AnnieTaylorCHEN/PetiteandMinimalStore
  description: >-
    A JAMstack e-commerce solution built with Gatsby, Contentful and
    CommerceLayer.
  categories:
    - E-commerce
  built_by: Annie Taylor Chen
  built_by_url: https://www.annietaylorchen.com/
- title: Tatjana Volbeke Portfolio
  url: https://tatjanavolbeke.com/
  main_url: https://tatjanavolbeke.com/
  categories:
    - Design
    - Portfolio
    - User Experience
- title: Inbound Latino
  url: https://inboundlatino.com/
  main_url: https://inboundlatino.com/
  source_url: https://github.com/JoseSoteloCohen/inboundlatino
  description: >-
    A portfolio website built with Gatsby, featuring websites and WordPress plugins.
  categories:
    - Portfolio
    - Web Development
  built_by: José Sotelo
  built_by_url: https://inboundlatino.com/
- title: ReqView
  url: https://www.reqview.com
  main_url: https://www.reqview.com
  description: >
    Requirements management tool for development of software and systems products
  categories:
    - App
    - Business
    - Data
    - Documentation
    - Productivity
    - Technology
  built_by: Eccam
  built_by_url: https://www.eccam.com
- title: Hippocampus's Garden
  url: https://hippocampus-garden.com/
  main_url: https://hippocampus-garden.com/
  source_url: https://github.com/shionhonda/hippocampus-garden
  description: >-
    A blog by Shion Honda. Posts on what I learn about machine learning, statistics, and programming.
  categories:
    - Blog
    - Science
    - Technology
  built_by: Shion Honda
  built_by_url: https://twitter.com/shion_honda
  featured: false
- title: mindkit
  url: https://mindkit.fr
  main_url: https://mindkit.fr
  description: >
    A collection of wellness links to help with mind and body. Built with Gatsby, Theme UI, Airtable and Netlify.
  categories:
    - Directory
    - Healthcare
  built_by: Joseph Race
  built_by_url: https://josephrace.co.uk
- title: Travel Diary - Your Digital Travelogue
  main_url: https://ontraveldiary.com
  url: https://ontraveldiary.com
  description: >
    An open to all digital platform for avid travelers to share their trips and photos with the world.
  categories:
    - Blog
    - Travel
    - Community
  built_by: Draftbox
  built_by_url: https://draftbox.co
  featured: false
- title: Ellington Hammond
  main_url: https://ellington-hammond.com
  url: https://ellington-hammond.com
  description: >
    Ellington Hammond is a photographer and film director based in the United States.
  categories:
    - Portfolio
    - E-commerce
  built_by: Peter Hironaka
  built_by_url: https://peterhironaka.com
- title: Laputan ERP
  main_url: https://erp.laputan.com.au
  url: https://erp.laputan.com.au
  description: >
    Customizable Enterprise Resource Planning (ERP) System helps companies save time and money across departments (Accounting, Finance, Human Resources, Marketing, Sales & IT) in order to improve productivity and competitiveness.
  categories:
    - Technology
    - Productivity
    - Human Resources
    - Finance
    - Marketing
  built_by: Laputan Software
  built_by_url: https://laputan.com.au
- title: Laputan Schools
  main_url: https://schools.laputan.com.au
  url: https://schools.laputan.com.au
  description: >
    Laputan Schools helps parents to research and engage with the schools around their areas.
  categories:
    - Education
  built_by: Laputan Software
  built_by_url: https://laputan.com.au
- title: LeanyLabs
  main_url: https://leanylabs.com/
  url: https://leanylabs.com/mvp-development/
  description: >
    Web Development Agency. We help startups to build successful web applications.
  categories:
    - Agency
    - Web Development
    - Programming
    - JavaScript
    - Consulting
    - Blog
  built_by: LeanyLabs
  built_by_url: https://leanylabs.com/
- title: Require Podcast
  main_url: https://require.podcast.gq
  url: https://require.podcast.gq
  source_url: https://github.com/requirepodcast/website
  description: >
    Website for Require Podcast - a Polish podcast about webdevelopment. Simple landing page + episode archive with player and episode notes generated from markdown files
  categories:
    - Entertainment
    - Landing Page
    - Podcast
    - Programming
    - Web Development
  built_by: Adam Siekierski and Artur Dudek
  built_by_url: https://siekierski.ml
- title: Lidabox
  description: >-
    Website for the sale of medical supplies and biosafety supplies.
  main_url: https://lidabox.com/
  url: https://lidabox.com/
  featured: false
  categories:
    - E-commerce
    - Marketing
  built_by: Ramón Chancay
  built_by_url: https://ramonchancay.me/
- title: Real Estate Shows
  main_url: https://realestateshows.com/
  url: https://realestateshows.com/
  description: >
    Marketing site for Real Estate Shows, a web app for making real estate video slide shows. Using WordPress as a data store for the blog via the WPGraphQL plugin.
  categories:
    - Real Estate
    - Blog
    - WordPress
    - SEO
    - Video
  built_by: Zeek Interactive
  built_by_url: https://zeek.com/
- title: Fidisys Playbook
  main_url: https://playbook.fidisys.com/
  url: https://playbook.fidisys.com/
  description: >
    Fidisys playbook is the process we follow in Fidisys to build awesome products. It shows engineering, hiring and operation process.
  categories:
    - Technology
    - Productivity
    - Human Resources
  built_by: Fidisys Technologies
  built_by_url: https://www.fidisys.com/
- title: Gabriel Giordano Portfolio
  main_url: https://gabrielgiordano.com
  url: https://gabrielgiordano.com
  source_url: https://github.com/gabrielgiordan/gabrielgiordano.com
  description: >
    Personal website for Gabriel Giordano, a Senior Software Engineer and also an open-source contributor.
  categories:
    - Open Source
    - Portfolio
    - Web Development
    - SEO
    - Technology
    - Programming
    - Freelance
  built_by: Gabriel Giordano
  built_by_url: https://gabrielgiordano.com
  featured: false
- title: Raleigh Bikes
  url: https://www.raleigh.co.uk/gb/en/
  main_url: https://raleigh.co.uk/
  description: >
    Chances are that you rode a Raleigh when you were younger - and maybe you still do now. Raleigh is one of the oldest bicycle companies in the world. Website build with Algolia, Shopware & Storyblok.
  categories:
    - E-commerce
    - Sports
  built_by: Oberon (for Accell Group)
  built_by_url: https://oberon.nl
- title: Nitro Sign
  main_url: https://www.nitrosign.com
  url: https://www.nitrosign.com
  description: >
    Nitro Sign is a free to use Electronic Signature solution that helps businesses & individuals work smarter, faster, and more securely—without the need for paper or pen.
  categories:
    - Technology
    - Productivity
    - Business
  built_by: Nitro Software Inc
  built_by_url: https://www.nitrosign.com
- title: Neon Law
  main_url: https://www.neonlaw.com
  source_url: https://github.com/neonlaw/interface
  url: https://www.neonlaw.com
  description: >
    Neon Law is a general-practice law firm that uses software to improve access to justice.
  categories:
    - Consulting
    - Data
    - Open Source
  built_by: Neon Law
  built_by_url: https://twitter.com/neonlaw

- title: Developer Ecosystem
  main_url: https://www.developerecosystem.com/
  url: https://www.developerecosystem.com/
  description: >
    Theories, talks, and tools for building or being part of a Developer Ecosystem. Learn how Platform Economies are built and scaled.
  categories:
    - Blog
    - Design
    - Entrepreneurship
  built_by: Hugh Durkin
  built_by_url: https://twitter.com/hughdurkin
- title: Jose D. Santos IV
  main_url: https://ivjose.com
  url: https://ivjose.com
  source_url: https://github.com/ivjose/portfolio
  description: >
    I’m a freelance Frontend Developer specializing in React and in building a web interface with better user experiences.
  categories:
    - Freelance
    - Portfolio
    - Web Development
  built_by: Jose D. Santos IV
  built_by_url: https://ivjose.com
  featured: false
- title: Jeff Jadulco
  main_url: https://jeffjadulco.com
  url: https://jeffjadulco.com
  description: >
    Personal website for Jeff Jadulco, an experienced game developer with deep interest in modern web development.
  categories:
    - Blog
    - Portfolio
    - Web Development
  built_by: Jeff Jadulco
  built_by_url: https://jeffjadulco.com
  featured: false
- title: Château de Morey 🏰
  main_url: https://chateaudemorey.fr
  url: https://chateaudemorey.fr/en/
  description: >
    Website of Château de Morey. Built on the ruins of a Templar convent 🏰
  categories:
    - Travel
    - Blog
  built_by: Julien Karst
  built_by_url: https://julienkarst.com
- title: TRUE STORY
  main_url: https://custom.truestorysport.com/
  url: https://custom.truestorysport.com/
  description: >
    TRUE STORY is a contemporary sportswear brand offering custom products for orienteering.
  categories:
    - E-commerce
  built_by: BRIKL
  built_by_url: https://github.com/Brikl
- title: Julien Karst Freelance
  main_url: https://julienkarst.com
  url: https://julienkarst.com
  description: >
    Personal website for Julien Karst, a Mobile / Web developer.
  categories:
    - Blog
    - Portfolio
    - JavaScript
    - Programming
    - Freelance
  built_by: Julien Karst
  built_by_url: https://twitter.com/JulienKarst
- title: Chien Tai Co.
  main_url: https://www.chientai.com.tw
  url: https://www.chientai.com.tw
  description: >
    Chien Tai Co. is an electronic, motor material and magnet wire retailer in Taiwan.
  categories:
    - Retail
    - Business
    - Agency
  built_by: Chen-Tai Hou
  built_by_url: https://ctxhou.com/
- title: Glee
  main_url: https://glee.traction.one/
  url: https://glee.traction.one/
  description: Whether you're a startup, a developer, an artist, a creator, or just a handful of friends building a great product or creating interesting content, Glee makes it easy to collect, track and manage feedback from your users.
  featured: false
  categories:
    - App
    - Technology
    - Productivity
  built_by: Sankarsan Kampa
  built_by_url: https://traction.one
- title: Paths.io
  url: https://paths.io/
  main_url: https://paths.io/
  description: >
    Paths enables a new type of career discovery, in addition to being a better way to find work.
  categories:
    - Data
    - Technology
    - Landing Page
  built_by: HiringSolved
  built_by_url: https://hiringsolved.com/home/
  featured: false
- title: Crogic
  url: https://crogic.jp
  main_url: https://crogic.jp
  description: >
    Web and Music Creator's porfolio site.
  categories:
    - Portfolio
    - Web Development
    - Music
  built_by: Mei
  built_by_url: https://twitter.com/vo_mei0623
- title: Reactive Resume
  url: https://rxresu.me
  main_url: https://rxresu.me
  description: >
    A free and open source resume builder.
  categories:
    - App
    - Design
    - Open Source
  built_by: Amruth Pillai
  built_by_url: https://amruthpillai.com
- title: Meetup
  url: https://meetup.com/
  main_url: https://meetup.com/
  description: >
    Meetup is the leading social media platform dedicated to connecting people in person, or online during times of crisis.
  categories:
    - Accessibility
    - App
    - Community
    - Event
    - SEO
- title: John Kavanagh's Portfolio
  url: https://johnkavanagh.co.uk/
  main_url: https://johnkavanagh.co.uk/
  description: >
    Website and portfolio of John Kavanagh: a freelance front-end web developer in Brighton, UK.
  categories:
    - Portfolio
    - Technology
    - Web Development
    - Blog
    - Freelance
  built_by: John Kavanagh
  built_by_url: https://johnkavanagh.co.uk/
  featured: false
- title: Red Central
  url: https://redcentral.co.uk/
  main_url: https://redcentral.co.uk/
  description: >
    Based in Bristol in the UK, Red Central is the World's no.1 creative agency for entertainment and brand licensing.
  categories:
    - Agency
    - Entertainment
    - Media
    - Consulting
    - Design
  built_by: John Kavanagh
  built_by_url: https://johnkavanagh.co.uk/
  featured: false
- title: MongoDB Developer Hub
  url: https://developer.mongodb.com
  main_url: https://developer.mongodb.com
  description: >
    The MongoDB Developer Hub serves as the central location for all MongoDB developer content, programs, and resources.
  categories:
    - Blog
    - Data
    - Education
    - Learning
    - Programming
    - Technology
    - Web Development
  built_by: MongoDB
  featured: false
- title: Devnet
  main_url: https://devnet.hr/
  url: https://devnet.hr/
  description: >
    Business website for web development company.
  categories:
    - Web Development
    - Agency
  built_by: Devnet
  built_by_url: https://devnet.hr
- title: Leanier.com
  url: https://leanier.com
  main_url: https://leanier.com
  description: >
    Enterprise SaaS Management for Modern IT
  categories:
    - Data
    - Technology
    - Business
  built_by: leaniercode
  featured: false
- title: The Mezzofanti Guild - Language Learning Made Simple
  url: https://www.mezzoguild.com
  main_url: https://www.mezzoguild.com
  description: >
    Learning a foreign language and don't know where to start? The Mezzofanti Guild will teach you the best tips, tricks and hacks to simplify your language learning.
  categories:
    - Blog
    - Education
    - Learning
    - Travel
  built_by: Donovan Nagel
  built_by_url: https://www.donovannagel.com
  featured: false
<<<<<<< HEAD
- title: Share Price
  url: https://www.shareprice.ie
  main_url: https://www.shareprice.ie
  description: >
    Up to date share prices and market data to help you make better trading decisions. Master the Markets.
  categories:
    - Business
    - Finance
  built_by: shareprice.ie
  built_by_url: https://www.shareprice.ie
=======
- title: Alex Perronnet Personal Website
  url: https://alexperronnet.io
  main_url: https://alexperronnet.io
  source_url: https://github.com/alexperronnet/alexperronnet.io
  description: >
    I'm Alex Perronnet, a french freelance developer and designer. I'm also an open-source contributor and a content creator.
  categories:
    - Open Source
    - Freelance
  built_by: Alex Perronnet
  built_by_url: https://alexperronnet.io
>>>>>>> 66b9cbc2
  featured: false<|MERGE_RESOLUTION|>--- conflicted
+++ resolved
@@ -11638,7 +11638,6 @@
   built_by: Donovan Nagel
   built_by_url: https://www.donovannagel.com
   featured: false
-<<<<<<< HEAD
 - title: Share Price
   url: https://www.shareprice.ie
   main_url: https://www.shareprice.ie
@@ -11649,7 +11648,6 @@
     - Finance
   built_by: shareprice.ie
   built_by_url: https://www.shareprice.ie
-=======
 - title: Alex Perronnet Personal Website
   url: https://alexperronnet.io
   main_url: https://alexperronnet.io
@@ -11661,5 +11659,4 @@
     - Freelance
   built_by: Alex Perronnet
   built_by_url: https://alexperronnet.io
->>>>>>> 66b9cbc2
   featured: false