--- conflicted
+++ resolved
@@ -9880,7 +9880,6 @@
     - Agency
   built_by: App Design
   built_by_url: "https://appdesign.dev/"
-<<<<<<< HEAD
 - title: Guillermo Gómez-Peña
   url: https://www.guillermogomezpena.com/
   main_url: https://www.guillermogomezpena.com/
@@ -9893,7 +9892,6 @@
   built_by: Aveling Ray
   built_by_url: https://avelingray.com/
   featured: false
-=======
 - title: Clinka
   url: https://www.clinka.com.au/
   main_url: https://www.clinka.com.au/
@@ -9986,5 +9984,4 @@
     - Business
     - Marketing
   built_by: Corey Ward
-  built_by_url: "http://www.coreyward.me/"
->>>>>>> 590af6f3
+  built_by_url: "http://www.coreyward.me/"