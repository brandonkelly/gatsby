const moment = require(`moment`)
const {
  GraphQLString,
  GraphQLBoolean,
  GraphQLScalarType,
  Kind,
} = require(`graphql`)
const _ = require(`lodash`)
const { oneLine } = require(`common-tags`)

const ISO_8601_FORMAT = [
  `YYYY`,
  `YYYY-MM`,
  `YYYY-MM-DD`,
  `YYYYMMDD`,

  // Local Time
  `YYYY-MM-DDTHH`,
  `YYYY-MM-DDTHH:mm`,
  `YYYY-MM-DDTHHmm`,
  `YYYY-MM-DDTHH:mm:ss`,
  `YYYY-MM-DDTHHmmss`,
  `YYYY-MM-DDTHH:mm:ss.SSS`,
  `YYYY-MM-DDTHHmmss.SSS`,

  // Coordinated Universal Time (UTC)
  `YYYY-MM-DDTHHZ`,
  `YYYY-MM-DDTHH:mmZ`,
  `YYYY-MM-DDTHHmmZ`,
  `YYYY-MM-DDTHH:mm:ssZ`,
  `YYYY-MM-DDTHHmmssZ`,
  `YYYY-MM-DDTHH:mm:ss.SSSZ`,
  `YYYY-MM-DDTHHmmss.SSSZ`,

  `YYYY-[W]WW`,
  `YYYY[W]WW`,
  `YYYY-[W]WW-E`,
  `YYYY[W]WWE`,
  `YYYY-DDDD`,
  `YYYYDDDD`,
]

const GraphQLDate = new GraphQLScalarType({
  name: `Date`,
  description: oneLine`
    A date string, such as 2007-12-03, compliant with the ISO 8601 standard
    for representation of dates and times using the Gregorian calendar.`,
  serialize: String,
  parseValue: String,
  parseLiteral(ast) {
    return ast.kind === Kind.STRING ? ast.value : undefined
  },
})

// Check if this is a date.
// All the allowed ISO 8601 date-time formats used.
function isDate(value) {
  const momentDate = moment.utc(value, ISO_8601_FORMAT, true)
  return momentDate.isValid() && typeof value !== `number`
}

const formatDate = ({
  date,
  fromNow,
  difference,
  formatString,
  locale = `en`,
}) => {
  const normalizedDate = JSON.parse(JSON.stringify(date))
  if (formatString) {
    return moment
      .utc(normalizedDate, ISO_8601_FORMAT, true)
      .locale(locale)
      .format(formatString)
  } else if (fromNow) {
    return moment
      .utc(normalizedDate, ISO_8601_FORMAT, true)
      .locale(locale)
      .fromNow()
  } else if (difference) {
    return moment().diff(
      moment.utc(normalizedDate, ISO_8601_FORMAT, true).locale(locale),
      difference
    )
  }
  return normalizedDate
}

export const dateResolver = {
  type: GraphQLDate,
  args: {
    formatString: {
      type: GraphQLString,
      description: oneLine`
        Format the date using Moment.js' date tokens e.g.
        "date(formatString: "YYYY MMMM DD)"
        See https://momentjs.com/docs/#/displaying/format/
        for documentation for different tokens`,
    },
    fromNow: {
      type: GraphQLBoolean,
      description: oneLine`
        Returns a string generated with Moment.js' fromNow function`,
    },
    difference: {
      type: GraphQLString,
      description: oneLine`
        Returns the difference between this date and the current time.
        Defaults to miliseconds but you can also pass in as the
        measurement years, months, weeks, days, hours, minutes,
        and seconds.`,
    },
    locale: {
      type: GraphQLString,
      description: oneLine`
        Configures the locale Moment.js will use to format the date.`,
    },
  },
  resolve(source, args, context, { fieldName }) {
    const date = source[fieldName]
    if (date == null) return null

    return Array.isArray(date)
      ? date.map(d => formatDate({ date: d, ...args }))
      : formatDate({ date, ...args })
  },
<<<<<<< HEAD
})

module.exports = { GraphQLDate, dateResolver, isDate }
=======
}
>>>>>>> 12a9819b
<|MERGE_RESOLUTION|>--- conflicted
+++ resolved
@@ -124,10 +124,6 @@
       ? date.map(d => formatDate({ date: d, ...args }))
       : formatDate({ date, ...args })
   },
-<<<<<<< HEAD
-})
+}
 
-module.exports = { GraphQLDate, dateResolver, isDate }
-=======
-}
->>>>>>> 12a9819b
+module.exports = { GraphQLDate, dateResolver, isDate }