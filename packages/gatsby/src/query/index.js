// @flow

const _ = require(`lodash`)
const Queue = require(`better-queue`)
// const convertHrtime = require(`convert-hrtime`)
const { store, emitter } = require(`../redux`)
const { boundActionCreators } = require(`../redux/actions`)
const report = require(`gatsby-cli/lib/reporter`)
const queryQueue = require(`./queue`)
const GraphQLRunner = require(`./graphql-runner`).default

const seenIdsWithoutDataDependencies = new Set()
let queuedDirtyActions = []
const extractedQueryIds = new Set()

// Remove pages from seenIdsWithoutDataDependencies when they're deleted
// so their query will be run again if they're created again.
emitter.on(`DELETE_PAGE`, action => {
  seenIdsWithoutDataDependencies.delete(action.payload.path)
})

emitter.on(`CREATE_NODE`, action => {
  queuedDirtyActions.push(action)
})

emitter.on(`DELETE_NODE`, action => {
  queuedDirtyActions.push({ payload: action.payload })
})

/////////////////////////////////////////////////////////////////////
// Calculate dirty static/page queries

const popExtractedQueries = () => {
  const queries = [...extractedQueryIds]
  extractedQueryIds.clear()
  return queries
}

const findIdsWithoutDataDependencies = state => {
  const allTrackedIds = new Set()
  const boundAddToTrackedIds = allTrackedIds.add.bind(allTrackedIds)
  state.componentDataDependencies.nodes.forEach(dependenciesOnNode => {
    dependenciesOnNode.forEach(boundAddToTrackedIds)
  })
  state.componentDataDependencies.connections.forEach(
    dependenciesOnConnection => {
      dependenciesOnConnection.forEach(boundAddToTrackedIds)
    }
  )

  // Get list of paths not already tracked and run the queries for these
  // paths.
  const notTrackedIds = new Set(
    [
      ...Array.from(state.pages.values(), p => p.path),
      ...[...state.staticQueryComponents.values()].map(c => c.id),
    ].filter(
      x => !allTrackedIds.has(x) && !seenIdsWithoutDataDependencies.has(x)
    )
  )

  // Add new IDs to our seen array so we don't keep trying to run queries for them.
  // Pages without queries can't be tracked.
  for (const notTrackedId of notTrackedIds) {
    seenIdsWithoutDataDependencies.add(notTrackedId)
  }

  return notTrackedIds
}

const popNodeQueries = state => {
  const actions = _.uniq(queuedDirtyActions, a => a.payload.id)
  const uniqDirties = actions.reduce((dirtyIds, action) => {
    const node = action.payload

    if (!node || !node.id || !node.internal.type) return dirtyIds

    // Find components that depend on this node so are now dirty.
    if (state.componentDataDependencies.nodes.has(node.id)) {
      state.componentDataDependencies.nodes.get(node.id).forEach(n => {
        if (n) {
          dirtyIds.add(n)
        }
      })
    }

    // Find connections that depend on this node so are now invalid.
    if (state.componentDataDependencies.connections.has(node.internal.type)) {
      state.componentDataDependencies.connections
        .get(node.internal.type)
        .forEach(n => {
          if (n) {
            dirtyIds.add(n)
          }
        })
    }

    return dirtyIds
  }, new Set())
  queuedDirtyActions = []
  return uniqDirties
}

const popNodeAndDepQueries = state => {
  const nodeQueries = popNodeQueries(state)

  const noDepQueries = findIdsWithoutDataDependencies(state)

  return _.uniq([...nodeQueries, ...noDepQueries])
}

/**
 * Calculates the set of dirty query IDs (page.paths, or
 * staticQuery.hash's). These are queries that:
 *
 * - depend on nodes or node collections (via
 *   `actions.createPageDependency`) that have changed.
 * - do NOT have node dependencies. Since all queries should return
 *   data, then this implies that node dependencies have not been
 *   tracked, and therefore these queries haven't been run before
 * - have been recently extracted (see `./query-watcher.js`)
 *
 * Note, this function pops queries off internal queues, so it's up
 * to the caller to reference the results
 */

const calcDirtyQueryIds = state =>
  _.union(popNodeAndDepQueries(state), popExtractedQueries())

/**
 * Same as `calcDirtyQueryIds`, except that we only include extracted
 * queries that depend on nodes or haven't been run yet. We do this
 * because the page component reducer/machine always enqueues
 * extractedQueryIds but during bootstrap we may not want to run those
 * page queries if their data hasn't changed since the last time we
 * ran Gatsby.
 */
const calcInitialDirtyQueryIds = state => {
  const nodeAndNoDepQueries = popNodeAndDepQueries(state)

  const extractedQueriesThatNeedRunning = _.intersection(
    popExtractedQueries(),
    nodeAndNoDepQueries
  )
  return _.union(extractedQueriesThatNeedRunning, nodeAndNoDepQueries)
}

/**
 * groups queryIds by whether they are static or page queries.
 */
const groupQueryIds = queryIds => {
  const grouped = _.groupBy(queryIds, p =>
    p.slice(0, 4) === `sq--` ? `static` : `page`
  )
  return {
    staticQueryIds: grouped.static || [],
    pageQueryIds: grouped.page || [],
  }
}

<<<<<<< HEAD
const processQueries = async (queryJobs, activity) => {
  const queue = queryQueue.createBuildQueue()
  return await queryQueue.processBatch(queue, queryJobs, activity)
=======
const processQueries = async (queryJobs, { activity, graphqlRunner }) => {
  const queue = queryQueue.createBuildQueue(graphqlRunner)
  await queryQueue.processBatch(queue, queryJobs, activity)
>>>>>>> e733c369
}

const createStaticQueryJob = (state, queryId) => {
  const component = state.staticQueryComponents.get(queryId)
  const { hash, id, query, componentPath } = component
  return {
    id: hash,
    hash,
    query,
    componentPath,
    context: { path: id },
  }
}

/**
 * Creates activity object which:
 *  - creates actual progress activity if there are any queries that need to be run
 *  - creates activity-like object that just cancels pending activity if there are no queries to run
 */
const createQueryRunningActivity = (queryJobsCount, parentSpan) => {
  if (queryJobsCount) {
    const activity = report.createProgress(`run queries`, queryJobsCount, 0, {
      id: `query-running`,
      parentSpan,
    })
    activity.start()
    return activity
  } else {
    return {
      done: () => {
        report.completeActivity(`query-running`)
      },
      tick: () => {},
    }
  }
}

const processStaticQueries = async (
  queryIds,
  { state, activity, graphqlRunner }
) => {
  state = state || store.getState()
  return await processQueries(
    queryIds.map(id => createStaticQueryJob(state, id)),
    {
      activity,
      graphqlRunner,
    }
  )
}

const processPageQueries = async (
  queryIds,
  { state, activity, graphqlRunner }
) => {
  state = state || store.getState()
  // Make sure we filter out pages that don't exist. An example is
  // /dev-404-page/, whose SitePage node is created via
  // `internal-data-bridge`, but the actual page object is only
  // created during `gatsby develop`.
  const pages = _.filter(queryIds.map(id => state.pages.get(id)))
  return await processQueries(
    pages.map(page => createPageQueryJob(state, page)),
    {
      activity,
      graphqlRunner,
    }
  )
}

const getInitialQueryProcessors = ({ parentSpan, graphqlRunner } = {}) => {
  const state = store.getState()
  const queryIds = calcInitialDirtyQueryIds(state)
  const { staticQueryIds, pageQueryIds } = groupQueryIds(queryIds)

  const queryjobsCount =
    pageQueryIds.filter(id => state.pages.has(id)).length +
    staticQueryIds.length

  let activity

<<<<<<< HEAD
  const actuallyProcessStaticQueries = async () => {
    activity = createQueryRunningActivity(queryjobsCount, parentSpan)
=======
    await fn(queryIds, { state, activity, graphqlRunner })
>>>>>>> e733c369

    await processStaticQueries(staticQueryIds, { state, activity })
  }

  const actuallyProcessPageQueries = async () => {
    await processPageQueries(pageQueryIds, { state, activity })

    activity.done()
  }

  return {
    processStaticQueries: actuallyProcessStaticQueries,
    processPageQueries: actuallyProcessPageQueries,
    pageQueryIds,
    activity,
  }
}

const initialProcessQueries = async ({ parentSpan } = {}) => {
  const {
    pageQueryIds,
    processPageQueries,
    processStaticQueries,
  } = getInitialQueryProcessors({ parentSpan })

  await processStaticQueries()
  await processPageQueries()

  return { pageQueryIds }
}

const createPageQueryJob = (state, page) => {
  const component = state.components.get(page.componentPath)
  const { path, componentPath, context } = page
  const { query } = component
  return {
    id: path,
    query,
    isPage: true,
    componentPath,
    context: {
      ...page,
      ...context,
    },
  }
}

/////////////////////////////////////////////////////////////////////
// Listener for gatsby develop

// Initialized via `startListening`
let listenerQueue

/**
 * Run any dirty queries. See `calcQueries` for what constitutes a
 * dirty query
 */
const runQueuedQueries = () => {
  if (listenerQueue) {
    const state = store.getState()
    const { staticQueryIds, pageQueryIds } = groupQueryIds(
      calcDirtyQueryIds(state)
    )
    const pages = _.filter(pageQueryIds.map(id => state.pages.get(id)))
    const queryJobs = [
      ...staticQueryIds.map(id => createStaticQueryJob(state, id)),
      ...pages.map(page => createPageQueryJob(state, page)),
    ]
    listenerQueue.push(queryJobs)
  }
}

/**
 * Starts a background process that processes any dirty queries
 * whenever one of the following occurs:
 *
 * 1. A node has changed (but only after the api call has finished
 * running)
 * 2. A component query (e.g. by editing a React Component) has
 * changed
 *
 * For what constitutes a dirty query, see `calcQueries`
 */

const startListeningToDevelopQueue = () => {
  // We use a queue to process batches of queries so that they are
  // processed consecutively
  let graphqlRunner = null
  const developQueue = queryQueue.createDevelopQueue(() => {
    if (!graphqlRunner) {
      graphqlRunner = new GraphQLRunner(store)
    }
    return graphqlRunner
  })
  listenerQueue = new Queue((queryJobs, callback) => {
    const activity = createQueryRunningActivity(queryJobs.length)

    const onFinish = (...arg) => {
      activity.done()
      return callback(...arg)
    }

    return queryQueue
      .processBatch(developQueue, queryJobs, activity)
      .then(() => onFinish(null))
      .catch(onFinish)
  })

  // emitter.on(`API_RUNNING_START`, () => {
  //   report.pendingActivity({ id: `query-running` })
  // })

  // emitter.on(`API_RUNNING_QUEUE_EMPTY`, runQueuedQueries)
  // ;[
  //   `DELETE_CACHE`,
  //   `CREATE_NODE`,
  //   `DELETE_NODE`,
  //   `DELETE_NODES`,
  //   `SET_SCHEMA_COMPOSER`,
  //   `SET_SCHEMA`,
  //   `ADD_FIELD_TO_NODE`,
  //   `ADD_CHILD_NODE_TO_PARENT_NODE`,
  // ].forEach(eventType => {
  //   emitter.on(eventType, event => {
  //     graphqlRunner = null
  //   })
  // })
}

const enqueueExtractedQueryId = pathname => {
  extractedQueryIds.add(pathname)
}

const getPagesForComponent = componentPath => {
  const state = store.getState()
  return [...state.pages.values()].filter(
    p => p.componentPath === componentPath
  )
}

const enqueueExtractedPageComponent = componentPath => {
  const pages = getPagesForComponent(componentPath)
  // Remove page data dependencies before re-running queries because
  // the changing of the query could have changed the data dependencies.
  // Re-running the queries will add back data dependencies.
  boundActionCreators.deleteComponentsDependencies(
    pages.map(p => p.path || p.id)
  )
  pages.forEach(page => enqueueExtractedQueryId(page.path))
  runQueuedQueries()
}

module.exports = {
  calcInitialDirtyQueryIds,
  processPageQueries,
  processStaticQueries,
  groupQueryIds,
  initialProcessQueries,
  getInitialQueryProcessors,
  startListeningToDevelopQueue,
  runQueuedQueries,
  enqueueExtractedQueryId,
  enqueueExtractedPageComponent,
}<|MERGE_RESOLUTION|>--- conflicted
+++ resolved
@@ -158,15 +158,9 @@
   }
 }
 
-<<<<<<< HEAD
-const processQueries = async (queryJobs, activity) => {
-  const queue = queryQueue.createBuildQueue()
-  return await queryQueue.processBatch(queue, queryJobs, activity)
-=======
 const processQueries = async (queryJobs, { activity, graphqlRunner }) => {
   const queue = queryQueue.createBuildQueue(graphqlRunner)
-  await queryQueue.processBatch(queue, queryJobs, activity)
->>>>>>> e733c369
+  return queryQueue.processBatch(queue, queryJobs, activity)
 }
 
 const createStaticQueryJob = (state, queryId) => {
@@ -248,12 +242,8 @@
 
   let activity
 
-<<<<<<< HEAD
   const actuallyProcessStaticQueries = async () => {
     activity = createQueryRunningActivity(queryjobsCount, parentSpan)
-=======
-    await fn(queryIds, { state, activity, graphqlRunner })
->>>>>>> e733c369
 
     await processStaticQueries(staticQueryIds, { state, activity })
   }
