--- conflicted
+++ resolved
@@ -22,11 +22,7 @@
 } = require(`./nodes`)
 
 /**
-<<<<<<< HEAD
- * Creates a key for the filterCache
-=======
  * Creates a key for one filterCache inside FiltersCache
->>>>>>> 02bf0587
  *
  * @param {Array<string>} typeNames
  * @param {DbQuery} filter
@@ -43,12 +39,9 @@
     if (f.type === `elemMatch`) {
       let q /*: IDbQueryElemMatch*/ = f
       f = q.nestedQuery
-<<<<<<< HEAD
-=======
       // Make distinction between filtering `a.elemMatch.b.eq` and `a.b.eq`
       // In practice this is unlikely to be an issue, but it might
       paths.push(`elemMatch`)
->>>>>>> 02bf0587
     } else {
       let q /*: IDbQueryQuery*/ = f
       comparator = q.query.comparator
@@ -57,11 +50,7 @@
   }
 
   // Note: the separators (`,` and `/`) are arbitrary but must be different
-<<<<<<< HEAD
-  return typeNames.join(`,`) + `/` + comparator + `/` + paths.join(`,`)
-=======
   return typeNames.join(`,`) + `/` + paths.join(`,`) + `/` + comparator
->>>>>>> 02bf0587
 }
 
 /////////////////////////////////////////////////////////////////////
@@ -150,11 +139,7 @@
  *
  * @param {Array<DbQuery>} filters Resolved. (Should be checked by caller to exist)
  * @param {Array<string>} nodeTypeNames
-<<<<<<< HEAD
- * @param {Map<FilterCacheKey, Map<string | number | boolean, Set<IGatsbyNode>>>} typedKeyValueIndexes
-=======
  * @param {FiltersCache} filtersCache
->>>>>>> 02bf0587
  * @returns {Array<IGatsbyNode> | undefined}
  */
 const runFiltersWithoutSift = (filters, nodeTypeNames, filtersCache) => {
@@ -190,11 +175,7 @@
 /**
  * @param {Array<DbQuery>} filters
  * @param {Array<string>} nodeTypeNames
-<<<<<<< HEAD
- * @param {Map<FilterCacheKey, Map<string | number | boolean, Set<IGatsbyNode>>>} typedKeyValueIndexes
-=======
  * @param {FiltersCache} filtersCache
->>>>>>> 02bf0587
  * @returns {Array<Set<IGatsbyNode>> | undefined} Undefined means at least one
  *   cache was not found. Must fallback to sift.
  */
@@ -203,33 +184,6 @@
 
   // Fail fast while trying to create and get the value-cache for each path
   let every = filters.every((filter /*: DbQuery*/) => {
-<<<<<<< HEAD
-    let {
-      path: chain,
-      query: { value: targetValue },
-    } = filter
-
-    let cacheKey = createTypedFilterCacheKey(nodeTypeNames, filter)
-
-    ensureIndexByTypedChain(
-      cacheKey,
-      chain,
-      nodeTypeNames,
-      typedKeyValueIndexes
-    )
-
-    const nodesByKeyValue = getNodesByTypedChain(
-      cacheKey,
-      targetValue,
-      typedKeyValueIndexes
-    )
-
-    // If we couldn't find the needle then maybe sift can, for example if the
-    // schema contained a proxy; `slug: String @proxy(from: "slugInternal")`
-    // There are also cases (and tests) where id exists with a different type
-    if (!nodesByKeyValue) {
-      return false
-=======
     let cacheKey = createTypedFilterCacheKey(nodeTypeNames, filter)
     if (filter.type === `query`) {
       // (Let TS warn us if a new query type gets added)
@@ -251,7 +205,6 @@
         filtersCache,
         filterCaches
       )
->>>>>>> 02bf0587
     }
   })
 
@@ -381,21 +334,12 @@
  * @property {boolean} args.firstOnly true if you want to return only the first
  *   result found. This will return a collection of size 1. Not a single element
  * @property {{filter?: Object, sort?: Object} | undefined} args.queryArgs
-<<<<<<< HEAD
- * @property {undefined | Map<FilterCacheKey, Map<string | number | boolean, Set<IGatsbyNode>>>} args.typedKeyValueIndexes
- *   May be undefined. A cache of indexes where you can look up Nodes grouped
- *   by a key: `types.join(',')+'/'+filterPath.join('+')`, which yields a Map
- *   which holds a Set of Nodes for the value that the filter is trying to eq
- *   against. If the property is `id` then there is no Set, it's just the IGatsbyNode.
- *   This object lives in query/query-runner.js and is passed down runQuery
-=======
  * @property {undefined | null | FiltersCache} args.filtersCache May be null or
  *   undefined. A cache of indexes where you can look up Nodes grouped by a
  *   FilterCacheKey, which yields a Map which holds a Set of Nodes for the value
  *   that the filter is trying to query against.
  *   This object lives in query/query-runner.js and is passed down runQuery.
  *   If it is undefined or null, do not consider to use a fast index at all.
->>>>>>> 02bf0587
  * @returns Collection of results. Collection will be limited to 1
  *   if `firstOnly` is true
  */
@@ -431,11 +375,7 @@
  * @param {Array<DbQuery> | undefined} filterFields
  * @param {boolean} firstOnly
  * @param {Array<string>} nodeTypeNames
-<<<<<<< HEAD
- * @param {undefined | Map<FilterCacheKey, Map<string | number | boolean, Set<IGatsbyNode>>>} typedKeyValueIndexes
-=======
  * @param {undefined | null | FiltersCache} filtersCache
->>>>>>> 02bf0587
  * @param resolvedFields
  * @returns {Array<IGatsbyNode> | undefined} Collection of results. Collection
  *   will be limited to 1 if `firstOnly` is true
@@ -510,13 +450,8 @@
  *
  * @param {Array<DbQuery>} filters Resolved. (Should be checked by caller to exist)
  * @param {Array<string>} nodeTypeNames
-<<<<<<< HEAD
- * @param {Map<FilterCacheKey, Map<string | number | boolean, Set<IGatsbyNode>>>} typedKeyValueIndexes
- * @returns {Array|undefined} Collection of results
-=======
  * @param {undefined | null | FiltersCache} filtersCache
  * @returns {Array<IGatsbyNode> | undefined} Collection of results
->>>>>>> 02bf0587
  */
 const filterWithoutSift = (filters, nodeTypeNames, filtersCache) => {
   // This can also be `$ne`, `$in` or any other grapqhl comparison op
