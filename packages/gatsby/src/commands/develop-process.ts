--- conflicted
+++ resolved
@@ -1,23 +1,3 @@
-<<<<<<< HEAD
-=======
-import url from "url"
-import fs from "fs"
-import openurl from "better-opn"
-import chokidar from "chokidar"
-
-import webpackHotMiddleware from "webpack-hot-middleware"
-import webpackDevMiddleware from "webpack-dev-middleware"
-import glob from "glob"
-import express from "express"
-import got from "got"
-import webpack from "webpack"
-import graphqlHTTP from "express-graphql"
-import graphqlPlayground from "graphql-playground-middleware-express"
-import graphiqlExplorer from "gatsby-graphiql-explorer"
-import { formatError } from "graphql"
-
-import webpackConfig from "../utils/webpack.config"
->>>>>>> ce35d9f5
 import { bootstrap } from "../bootstrap"
 import { store } from "../redux"
 import { syncStaticDir } from "../utils/get-static-dir"
@@ -83,281 +63,6 @@
   }
 })
 
-<<<<<<< HEAD
-=======
-type ActivityTracker = any // TODO: Replace this with proper type once reporter is typed
-
-interface IServer {
-  compiler: webpack.Compiler
-  listener: http.Server | https.Server
-  webpackActivity: ActivityTracker
-}
-
-async function startServer(program: IProgram): Promise<IServer> {
-  const indexHTMLActivity = report.phantomActivity(`building index.html`, {})
-  indexHTMLActivity.start()
-  const directory = program.directory
-  const directoryPath = withBasePath(directory)
-  const workerPool = WorkerPool.create()
-  const createIndexHtml = async (activity: ActivityTracker): Promise<void> => {
-    try {
-      await buildHTML({
-        program,
-        stage: Stage.DevelopHTML,
-        pagePaths: [`/`],
-        workerPool,
-        activity,
-      })
-    } catch (err) {
-      if (err.name !== `WebpackError`) {
-        report.panic(err)
-        return
-      }
-      report.panic(
-        report.stripIndent`
-          There was an error compiling the html.js component for the development server.
-
-          See our docs page on debugging HTML builds for help https://gatsby.dev/debug-html
-        `,
-        err
-      )
-    }
-  }
-
-  await createIndexHtml(indexHTMLActivity)
-
-  indexHTMLActivity.end()
-
-  // report.stateUpdate(`webpack`, `IN_PROGRESS`)
-
-  const webpackActivity = report.activityTimer(`Building development bundle`, {
-    id: `webpack-develop`,
-  })
-  webpackActivity.start()
-
-  const devConfig = await webpackConfig(
-    program,
-    directory,
-    `develop`,
-    program.port,
-    { parentSpan: webpackActivity.span }
-  )
-
-  const compiler = webpack(devConfig)
-
-  /**
-   * Set up the express app.
-   **/
-  const app = express()
-  app.use(telemetry.expressMiddleware(`DEVELOP`))
-  app.use(
-    webpackHotMiddleware(compiler, {
-      log: false,
-      path: `/__webpack_hmr`,
-      heartbeat: 10 * 1000,
-    })
-  )
-
-  app.use(cors())
-
-  /**
-   * Pattern matching all endpoints with graphql or graphiql with 1 or more leading underscores
-   */
-  const graphqlEndpoint = `/_+graphi?ql`
-
-  if (process.env.GATSBY_GRAPHQL_IDE === `playground`) {
-    app.get(
-      graphqlEndpoint,
-      graphqlPlayground({
-        endpoint: `/___graphql`,
-      }),
-      () => {}
-    )
-  } else {
-    graphiqlExplorer(app, {
-      graphqlEndpoint,
-    })
-  }
-
-  app.use(
-    graphqlEndpoint,
-    graphqlHTTP(
-      (): graphqlHTTP.OptionsData => {
-        const { schema, schemaCustomization } = store.getState()
-
-        if (!schemaCustomization.composer) {
-          throw new Error(
-            `A schema composer was not created in time. This is likely a gatsby bug. If you experienced this please create an issue.`
-          )
-        }
-
-        return {
-          schema,
-          graphiql: false,
-          context: withResolverContext({
-            schema,
-            schemaComposer: schemaCustomization.composer,
-            context: {},
-            customContext: schemaCustomization.context,
-          }),
-          customFormatErrorFn(err): unknown {
-            return {
-              ...formatError(err),
-              stack: err.stack ? err.stack.split(`\n`) : [],
-            }
-          },
-        }
-      }
-    )
-  )
-
-  /**
-   * Refresh external data sources.
-   * This behavior is disabled by default, but the ENABLE_GATSBY_REFRESH_ENDPOINT env var enables it
-   * If no GATSBY_REFRESH_TOKEN env var is available, then no Authorization header is required
-   **/
-  const REFRESH_ENDPOINT = `/__refresh`
-  const refresh = async (req: express.Request): Promise<void> => {
-    stopSchemaHotReloader()
-    let activity = report.activityTimer(`createSchemaCustomization`, {})
-    activity.start()
-    await createSchemaCustomization({
-      refresh: true,
-    })
-    activity.end()
-    activity = report.activityTimer(`Refreshing source data`, {})
-    activity.start()
-    await sourceNodes({
-      webhookBody: req.body,
-    })
-    activity.end()
-    activity = report.activityTimer(`rebuild schema`)
-    activity.start()
-    await rebuildSchema({ parentSpan: activity })
-    activity.end()
-    startSchemaHotReloader()
-  }
-  app.use(REFRESH_ENDPOINT, express.json())
-  app.post(REFRESH_ENDPOINT, (req, res) => {
-    const enableRefresh = process.env.ENABLE_GATSBY_REFRESH_ENDPOINT
-    const refreshToken = process.env.GATSBY_REFRESH_TOKEN
-    const authorizedRefresh =
-      !refreshToken || req.headers.authorization === refreshToken
-
-    if (enableRefresh && authorizedRefresh) {
-      refresh(req)
-    }
-    res.end()
-  })
-
-  app.get(`/__open-stack-frame-in-editor`, (req, res) => {
-    launchEditor(req.query.fileName, req.query.lineNumber)
-    res.end()
-  })
-
-  // Disable directory indexing i.e. serving index.html from a directory.
-  // This can lead to serving stale html files during development.
-  //
-  // We serve by default an empty index.html that sets up the dev environment.
-  app.use(developStatic(`public`, { index: false }))
-
-  app.use(
-    webpackDevMiddleware(compiler, {
-      logLevel: `silent`,
-      publicPath: devConfig.output.publicPath,
-      watchOptions: devConfig.devServer
-        ? devConfig.devServer.watchOptions
-        : null,
-      stats: `errors-only`,
-    })
-  )
-
-  // Expose access to app for advanced use cases
-  const { developMiddleware } = store.getState().config
-
-  if (developMiddleware) {
-    developMiddleware(app, program)
-  }
-
-  // Set up API proxy.
-  const { proxy } = store.getState().config
-  if (proxy) {
-    proxy.forEach(({ prefix, url }) => {
-      app.use(`${prefix}/*`, (req, res) => {
-        const proxiedUrl = url + req.originalUrl
-        const {
-          // remove `host` from copied headers
-          // eslint-disable-next-line @typescript-eslint/no-unused-vars
-          headers: { host, ...headers },
-          method,
-        } = req
-        req
-          .pipe(
-            got
-              .stream(proxiedUrl, { headers, method, decompress: false })
-              .on(`response`, response =>
-                res.writeHead(response.statusCode || 200, response.headers)
-              )
-              .on(`error`, (err, _, response) => {
-                if (response) {
-                  res.writeHead(response.statusCode || 400, response.headers)
-                } else {
-                  const message = `Error when trying to proxy request "${req.originalUrl}" to "${proxiedUrl}"`
-
-                  report.error(message, err)
-                  res.sendStatus(500)
-                }
-              })
-          )
-          .pipe(res)
-      })
-    }, cors())
-  }
-
-  await apiRunnerNode(`onCreateDevServer`, { app })
-
-  // In case nothing before handled hot-update - send 404.
-  // This fixes "Unexpected token < in JSON at position 0" runtime
-  // errors after restarting development server and
-  // cause automatic hard refresh in the browser.
-  app.use(/.*\.hot-update\.json$/i, (_, res) => {
-    res.status(404).end()
-  })
-
-  // Render an HTML page and serve it.
-  app.use((_, res) => {
-    res.sendFile(directoryPath(`public/index.html`), err => {
-      if (err) {
-        res.status(500).end()
-      }
-    })
-  })
-
-  /**
-   * Set up the HTTP server and socket.io.
-   **/
-  const server = new http.Server(app)
-
-  const socket = websocketManager.init({ server, directory: program.directory })
-
-  // hardcoded `localhost`, because host should match `target` we set
-  // in http proxy in `develop-proxy`
-  const listener = server.listen(program.port, `localhost`)
-
-  // Register watcher that rebuilds index.html every time html.js changes.
-  const watchGlobs = [`src/html.js`, `plugins/**/gatsby-ssr.js`].map(path =>
-    slash(directoryPath(path))
-  )
-
-  chokidar.watch(watchGlobs).on(`change`, async () => {
-    await createIndexHtml(indexHTMLActivity)
-    socket.to(`clients`).emit(`reload`)
-  })
-
-  return { compiler, listener, webpackActivity }
-}
-
->>>>>>> ce35d9f5
 module.exports = async (program: IProgram): Promise<void> => {
   // We want to prompt the feedback request when users quit develop
   // assuming they pass the heuristic check to know they are a user
@@ -400,11 +105,7 @@
   }
 
   // Start bootstrap process.
-<<<<<<< HEAD
-  const { bootstrapGraphQLFunction, workerPool } = await bootstrap({ program })
-=======
-  const { gatsbyNodeGraphQLFunction } = await bootstrap({ program })
->>>>>>> ce35d9f5
+  const { gatsbyNodeGraphQLFunction, workerPool } = await bootstrap({ program })
 
   // Start the createPages hot reloader.
   bootstrapPageHotReloader(gatsbyNodeGraphQLFunction)
