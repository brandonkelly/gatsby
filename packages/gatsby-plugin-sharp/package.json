--- conflicted
+++ resolved
@@ -31,11 +31,7 @@
     "@babel/core": "^7.11.6",
     "babel-preset-gatsby-package": "^0.5.3",
     "cross-env": "^7.0.2",
-<<<<<<< HEAD
-    "gatsby-plugin-image": "0.0.5"
-=======
     "gatsby-plugin-image": "^0.0.6"
->>>>>>> e58f6bee
   },
   "homepage": "https://github.com/gatsbyjs/gatsby/tree/master/packages/gatsby-plugin-sharp#readme",
   "keywords": [
