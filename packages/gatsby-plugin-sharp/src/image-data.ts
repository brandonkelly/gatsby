--- conflicted
+++ resolved
@@ -119,13 +119,9 @@
   })
 
   const srcSet = getSrcSet(images)
-<<<<<<< HEAD
-  const sizes = args.sizes || getSizes(imageSizes.presentationWidth, layout)
-=======
 
   const widthOfMaxSize = Math.min(imageSizes.presentationWidth, metadata.width)
-  const sizes = args.sizes || getSizes(widthOfMaxSize)
->>>>>>> 8fbca1d8
+  const sizes = args.sizes || getSizes(widthOfMaxSize, layout)
 
   const primaryIndex = imageSizes.sizes.findIndex(
     size => size === widthOfMaxSize
