const sharp = require(`sharp`)
const crypto = require(`crypto`)
const imageSize = require(`probe-image-size`)
const _ = require(`lodash`)
const Promise = require(`bluebird`)
const fs = require(`fs`)
const ProgressBar = require(`progress`)
const imagemin = require(`imagemin`)
const imageminPngquant = require(`imagemin-pngquant`)
const imageminWebp = require(`imagemin-webp`)
const queue = require(`async/queue`)
const path = require(`path`)

const imageSizeCache = new Map()
const getImageSize = file => {
  if (
    process.env.NODE_ENV !== `test` &&
    imageSizeCache.has(file.internal.contentDigest)
  ) {
    return imageSizeCache.get(file.internal.contentDigest)
  } else {
    const dimensions = imageSize.sync(
      toArray(fs.readFileSync(file.absolutePath))
    )
    imageSizeCache.set(file.internal.contentDigest, dimensions)
    return dimensions
  }
}

const duotone = require(`./duotone`)
const { boundActionCreators } = require(`gatsby/dist/redux/actions`)

// Promisify the sharp prototype (methods) to promisify the alternative (for
// raw) callback-accepting toBuffer(...) method
Promise.promisifyAll(sharp.prototype, { multiArgs: true })

// Try to enable the use of SIMD instructions. Seems to provide a smallish
// speedup on resizing heavy loads (~10%). Sharp disables this feature by
// default as there's been problems with segfaulting in the past but we'll be
// adventurous and see what happens with it on.
sharp.simd(true)

const bar = new ProgressBar(
  `Generating image thumbnails [:bar] :current/:total :elapsed secs :percent`,
  {
    total: 0,
    width: 30,
  }
)

const reportError = (message, err, reporter) => {
  if (reporter) {
    reporter.error(message, err)
  } else {
    console.error(message, err)
  }

  if (process.env.gatsby_executing_command === `build`) {
    process.exit(1)
  }
}

const generalArgs = {
  width: 400,
  maxWidth: 800,
  quality: 50,
  jpegProgressive: true,
  pngCompressionLevel: 9,
  base64: false,
  grayscale: false,
  duotone: false,
  pathPrefix: ``,
  toFormat: ``,
  sizeByPixelDensity: false,
}

const healOptions = (args, defaultArgs) => {
  let options = _.defaults({}, args, defaultArgs, generalArgs)
  options.width = parseInt(options.width, 10)
  options.maxWidth = parseInt(options.maxWidth, 10)
  options.quality = parseInt(options.quality, 10)
  options.pngCompressionLevel = parseInt(options.pngCompressionLevel, 10)
  options.toFormat = options.toFormat.toLowerCase()

  return options
}

let totalJobs = 0
const processFile = (file, jobs, cb, reporter) => {
  // console.log("totalJobs", totalJobs)
  bar.total = totalJobs

  let imagesFinished = 0

  // Wait for each job promise to resolve.
  Promise.all(jobs.map(job => job.finishedPromise)).then(() => cb())

  let pipeline
  try {
    pipeline = sharp(file).rotate()
  } catch (err) {
    reportError(`Failed to process image ${file}`, err, reporter)
    jobs.forEach(job => job.outsideReject(err))
    return
  }

  jobs.forEach(async job => {
    const args = job.args
    let clonedPipeline
    if (jobs.length > 1) {
      clonedPipeline = pipeline.clone()
    } else {
      clonedPipeline = pipeline
    }
    // Sharp only allows ints as height/width. Since height isn't always
    // set, check first before trying to round it.
    let roundedHeight = args.height
    if (roundedHeight) {
      roundedHeight = Math.round(roundedHeight)
    }
    const roundedWidth = Math.round(args.width)
    clonedPipeline
      .resize(roundedWidth, roundedHeight)
      .crop(args.cropFocus)
      .png({
        compressionLevel: args.pngCompressionLevel,
        adaptiveFiltering: false,
        force: args.toFormat === `png`,
      })
      .jpeg({
        quality: args.quality,
        progressive: args.jpegProgressive,
        force: args.toFormat === `jpg`,
      })
      .webp({
        quality: args.quality,
        force: args.toFormat === `webp`,
      })
      .tiff({
        quality: args.quality,
        force: args.toFormat === `tiff`,
      })

    // grayscale
    if (args.grayscale) {
      clonedPipeline = clonedPipeline.grayscale()
    }

    // rotate
    if (args.rotate && args.rotate !== 0) {
      clonedPipeline = clonedPipeline.rotate(args.rotate)
    }

    // duotone
    if (args.duotone) {
      clonedPipeline = await duotone(
        args.duotone,
        job.file.extension,
        clonedPipeline
      )
    }

    const onFinish = err => {
      imagesFinished += 1
      bar.tick()
      boundActionCreators.setJob(
        {
          id: `processing image ${job.file.absolutePath}`,
          imagesFinished,
        },
        { name: `gatsby-plugin-sharp` }
      )

      if (err) {
        reportError(`Failed to process image ${file}`, err, reporter)
        job.outsideReject(err)
      } else {
        job.outsideResolve()
      }
    }

    if (
      (job.file.extension === `png` && args.toFormat === ``) ||
      args.toFormat === `png`
    ) {
      clonedPipeline
        .toBuffer()
        .then(sharpBuffer =>
          imagemin
            .buffer(sharpBuffer, {
              plugins: [
                imageminPngquant({
                  quality: `${args.quality}-${Math.min(
                    args.quality + 25,
                    100
                  )}`, // e.g. 40-65
                }),
              ],
            })
            .then(imageminBuffer => {
              fs.writeFile(job.outputPath, imageminBuffer, onFinish)
            })
            .catch(onFinish)
        )
        .catch(onFinish)
      // Compress webp
    } else if (
      (job.file.extension === `webp` && args.toFormat === ``) ||
      args.toFormat === `webp`
    ) {
      clonedPipeline
        .toBuffer()
        .then(sharpBuffer =>
          imagemin
            .buffer(sharpBuffer, {
              plugins: [imageminWebp({ quality: args.quality })],
            })
            .then(imageminBuffer => {
              fs.writeFile(job.outputPath, imageminBuffer, onFinish)
            })
            .catch(onFinish)
        )
        .catch(onFinish)
      // any other format (jpeg, tiff) - don't compress it just handle output
    } else {
      clonedPipeline.toFile(job.outputPath, onFinish)
    }
  })
}

const toProcess = {}
const q = queue((task, callback) => {
  task(callback)
}, 1)

const queueJob = (job, reporter) => {
  const inputFileKey = job.file.absolutePath.replace(/\./g, `%2E`)
  const outputFileKey = job.outputPath.replace(/\./g, `%2E`)
  const jobPath = `${inputFileKey}.${outputFileKey}`

  // Check if the job has already been queued. If it has, there's nothing
  // to do, return.
  if (_.has(toProcess, jobPath)) {
    return
  }

  // Check if the output file already exists so we don't redo work.
  if (fs.existsSync(job.outputPath)) {
    return
  }

  let notQueued = true
  if (toProcess[inputFileKey]) {
    notQueued = false
  }
  _.set(toProcess, jobPath, job)

  totalJobs += 1

  if (notQueued) {
    q.push(cb => {
      const jobs = _.values(toProcess[inputFileKey])
      // Delete the input key from the toProcess list so more jobs can be queued.
      delete toProcess[inputFileKey]
      boundActionCreators.createJob(
        {
          id: `processing image ${job.file.absolutePath}`,
          imagesCount: _.values(toProcess[inputFileKey]).length,
        },
        { name: `gatsby-plugin-sharp` }
      )
      // We're now processing the file's jobs.
      processFile(
        job.file.absolutePath,
        jobs,
        () => {
          boundActionCreators.endJob(
            {
              id: `processing image ${job.file.absolutePath}`,
            },
            { name: `gatsby-plugin-sharp` }
          )
          cb()
        },
        reporter
      )
    })
  }
}

function queueImageResizing({ file, args = {}, reporter }) {
  const options = healOptions(args, {})
  // Filter out false args, and args not for this extension and put width at
  // end (for the file path)
  const pairedArgs = _.toPairs(args)
  let filteredArgs
  // Remove non-true arguments
  filteredArgs = _.filter(pairedArgs, arg => arg[1])
  // Remove pathPrefix
  filteredArgs = _.filter(filteredArgs, arg => arg[0] !== `pathPrefix`)
  filteredArgs = _.filter(filteredArgs, arg => {
    if (file.extension.match(/^jp*/)) {
      return !_.includes(arg[0], `png`)
    } else if (file.extension.match(/^png/)) {
      return !arg[0].match(/^jp*/)
    }
    return true
  })
  const sortedArgs = _.sortBy(filteredArgs, arg => arg[0] === `width`)
  const fileExtension = options.toFormat ? options.toFormat : file.extension

  const argsDigest = crypto
    .createHash(`md5`)
    .update(JSON.stringify(sortedArgs))
    .digest(`hex`)

  const argsDigestShort = argsDigest.substr(argsDigest.length - 5)

  const imgSrc = `/${file.name}-${
    file.internal.contentDigest
  }-${argsDigestShort}.${fileExtension}`
  const filePath = path.join(process.cwd(), `public`, `static`, imgSrc)

  // Create function to call when the image is finished.
  let outsideResolve, outsideReject
  const finishedPromise = new Promise((resolve, reject) => {
    outsideResolve = resolve
    outsideReject = reject
  })

  let width
  let height
  // Calculate the eventual width/height of the image.
  const dimensions = getImageSize(file)
  let aspectRatio = dimensions.width / dimensions.height
  const originalName = file.base

  // If the width/height are both set, we're cropping so just return
  // that.
  if (options.width && options.height) {
    width = options.width
    height = options.height
    // Recalculate the aspectRatio for the cropped photo
    aspectRatio = width / height
  } else {
    // Use the aspect ratio of the image to calculate what will be the resulting
    // height.
    width = options.width
    height = Math.round(options.width / aspectRatio)
  }

  // Create job and process.
  const job = {
    file,
    args: options,
    finishedPromise,
    outsideResolve,
    outsideReject,
    inputPath: file.absolutePath,
    outputPath: filePath,
  }

  queueJob(job, reporter)

  // Prefix the image src.
  const prefixedSrc = options.pathPrefix + `/static` + imgSrc

  return {
    src: prefixedSrc,
    absolutePath: filePath,
    width,
    height,
    aspectRatio,
    finishedPromise,
    originalName: originalName,
  }
}

async function notMemoizedbase64({ file, args = {}, reporter }) {
  const options = healOptions(args, { width: 20 })
  let pipeline
  try {
    pipeline = sharp(file.absolutePath).rotate()
  } catch (err) {
    reportError(`Failed to process image ${file.absolutePath}`, err, reporter)
    return null
  }

  pipeline
    .resize(options.width, options.height)
    .crop(options.cropFocus)
    .png({
      compressionLevel: options.pngCompressionLevel,
      adaptiveFiltering: false,
      force: args.toFormat === `png`,
    })
    .jpeg({
      quality: options.quality,
      progressive: options.jpegProgressive,
      force: args.toFormat === `jpg`,
    })

  // grayscale
  if (options.grayscale) {
    pipeline = pipeline.grayscale()
  }

  // rotate
  if (options.rotate && options.rotate !== 0) {
    pipeline = pipeline.rotate(options.rotate)
  }

  // duotone
  if (options.duotone) {
    pipeline = await duotone(options.duotone, file.extension, pipeline)
  }

  const [buffer, info] = await pipeline.toBufferAsync()
  const originalName = file.base

  return {
    src: `data:image/${info.format};base64,${buffer.toString(`base64`)}`,
    width: info.width,
    height: info.height,
    aspectRatio: info.width / info.height,
    originalName: originalName,
  }
}

const memoizedBase64 = _.memoize(
  notMemoizedbase64,
  ({ file, args }) => `${file.id}${JSON.stringify(args)}`
)

async function base64(args) {
  return await memoizedBase64(args)
}

<<<<<<< HEAD
async function fluid({ file, args = {}, reporter }) {
  const defaultArgs = {
    maxWidth: 800,
    quality: 50,
    jpegProgressive: true,
    pngCompressionLevel: 9,
    grayscale: false,
    duotone: false,
    pathPrefix: ``,
    toFormat: ``,
    sizeByPixelDensity: false,
  }
  const options = _.defaults({}, args, defaultArgs)
  options.maxWidth = parseInt(options.maxWidth, 10)
=======
async function responsiveSizes({ file, args = {}, reporter }) {
  const options = healOptions(args, {})
>>>>>>> 1d9a99b7

  // Account for images with a high pixel density. We assume that these types of
  // images are intended to be displayed at their native resolution.
  let metadata
  try {
    metadata = await sharp(file.absolutePath).metadata()
  } catch (err) {
    reportError(`Failed to process image ${file.absolutePath}`, err, reporter)
    return null
  }

  const { width, height, density } = metadata
  const pixelRatio =
    options.sizeByPixelDensity && typeof density === `number` && density > 0
      ? density / 72
      : 1
  const presentationWidth = Math.min(
    options.maxWidth,
    Math.round(width / pixelRatio)
  )
  const presentationHeight = Math.round(presentationWidth * (height / width))


  // If the users didn't set default sizes, we'll make one.
  if (!options.sizes) {
    options.sizes = `(max-width: ${presentationWidth}px) 100vw, ${presentationWidth}px`
  }

  // Create sizes (in width) for the image. If the max width of the container
  // for the rendered markdown file is 800px, the sizes would then be: 200,
  // 400, 800, 1200, 1600, 2400.
  //
  // This is enough sizes to provide close to the optimal image size for every
  // device size / screen resolution while (hopefully) not requiring too much
  // image processing time (Sharp has optimizations thankfully for creating
  // multiple sizes of the same input file)
  const fluidSizes = []
  fluidSizes.push(options.maxWidth / 4)
  fluidSizes.push(options.maxWidth / 2)
  fluidSizes.push(options.maxWidth)
  fluidSizes.push(options.maxWidth * 1.5)
  fluidSizes.push(options.maxWidth * 2)
  fluidSizes.push(options.maxWidth * 3)
  const filteredSizes = fluidSizes.filter(size => size < width)

  // Add the original image to ensure the largest image possible
  // is available for small images. Also so we can link to
  // the original image.
  filteredSizes.push(width)

  // Sort sizes for prettiness.
  const sortedSizes = _.sortBy(filteredSizes)

  // Queue sizes for processing.
  const images = sortedSizes.map(size => {
    const arrrgs = {
      ...options,
      width: Math.round(size),
    }
    // Queue sizes for processing.
    if (options.maxHeight) {
      arrrgs.height = Math.round(size * (options.maxHeight / options.maxWidth))
    }

    return queueImageResizing({
      file,
      args: arrrgs, // matey
      reporter,
    })
  })

  const base64Width = 20
  const base64Height = Math.max(1, Math.round(base64Width * height / width))
  const base64Args = {
    duotone: options.duotone,
    grayscale: options.grayscale,
    rotate: options.rotate,
    toFormat: options.toFormat,
    width: base64Width,
    height: base64Height,
  }

  // Get base64 version
  const base64Image = await base64({ file, args: base64Args, reporter })

  // Construct src and srcSet strings.
  const originalImg = _.maxBy(images, image => image.width).src
  const fallbackSrc = _.minBy(images, image =>
    Math.abs(options.maxWidth - image.width)
  ).src
  const srcSet = images
    .map(image => `${image.src} ${Math.round(image.width)}w`)
    .join(`,\n`)
  const originalName = file.base

  return {
    base64: base64Image.src,
    aspectRatio: images[0].aspectRatio,
    src: fallbackSrc,
    srcSet,
    sizes: options.sizes,
    originalImg: originalImg,
    originalName: originalName,
    density,
    presentationWidth,
    presentationHeight,
  }
}

<<<<<<< HEAD
async function fixed({ file, args = {}, reporter }) {
  const defaultArgs = {
    width: 400,
    quality: 50,
    jpegProgressive: true,
    pngCompressionLevel: 9,
    grayscale: false,
    duotone: false,
    pathPrefix: ``,
    toFormat: ``,
  }
  const options = _.defaults({}, args, defaultArgs)
  options.width = parseInt(options.width, 10)
=======
async function resolutions({ file, args = {}, reporter }) {
  const options = healOptions(args, {})
>>>>>>> 1d9a99b7

  // Create sizes for different resolutions — we do 1x, 1.5x, 2x, and 3x.
  const sizes = []
  sizes.push(options.width)
  sizes.push(options.width * 1.5)
  sizes.push(options.width * 2)
  sizes.push(options.width * 3)
  const dimensions = getImageSize(file)

  const filteredSizes = sizes.filter(size => size <= dimensions.width)

  // If there's no fluid images after filtering (e.g. image is smaller than what's
  // requested, add back the original so there's at least something)
  if (filteredSizes.length === 0) {
    filteredSizes.push(dimensions.width)
    console.warn(
      `
                 The requested width "${
                   options.width
                 }px" for a resolutions field for
                 the file ${file.absolutePath}
                 was wider than the actual image width of ${dimensions.width}px!
                 If possible, replace the current image with a larger one.
                 `
    )
  }

  // Sort images for prettiness.
  const sortedSizes = _.sortBy(filteredSizes)

  const images = sortedSizes.map(size => {
    const arrrgs = {
      ...options,
      width: Math.round(size),
    }
    // Queue images for processing.
    if (options.height) {
      arrrgs.height = Math.round(size * (options.height / options.width))
    }

    return queueImageResizing({
      file,
      args: arrrgs,
      reporter,
    })
  })

  const base64Args = {
    duotone: options.duotone,
    grayscale: options.grayscale,
    rotate: options.rotate,
    toFormat: options.toFormat,
  }

  // Get base64 version
  const base64Image = await base64({ file, args: base64Args, reporter })

  const fallbackSrc = images[0].src
  const srcSet = images
    .map((image, i) => {
      let resolution
      switch (i) {
        case 0:
          resolution = `1x`
          break
        case 1:
          resolution = `1.5x`
          break
        case 2:
          resolution = `2x`
          break
        case 3:
          resolution = `3x`
          break
        default:
      }
      return `${image.src} ${resolution}`
    })
    .join(`,\n`)

  const originalName = file.base

  return {
    base64: base64Image.src,
    aspectRatio: images[0].aspectRatio,
    width: images[0].width,
    height: images[0].height,
    src: fallbackSrc,
    srcSet,
    originalName: originalName,
  }
}

async function notMemoizedtraceSVG({ file, args, fileArgs, reporter }) {
  const potrace = require(`potrace`)
  const svgToMiniDataURI = require(`mini-svg-data-uri`)
  const trace = Promise.promisify(potrace.trace)
  const defaultArgs = {
    color: `lightgray`,
    optTolerance: 0.4,
    turdSize: 100,
    turnPolicy: potrace.Potrace.TURNPOLICY_MAJORITY,
  }
  const optionsSVG = _.defaults(args, defaultArgs)
  const options = healOptions(fileArgs, {})
  let pipeline
  try {
    pipeline = sharp(file.absolutePath).rotate()
  } catch (err) {
    reportError(`Failed to process image ${file.absolutePath}`, err, reporter)
    return null
  }

  pipeline
    .resize(options.width, options.height)
    .crop(options.cropFocus)
    .png({
      compressionLevel: options.pngCompressionLevel,
      adaptiveFiltering: false,
      force: args.toFormat === `png`,
    })
    .jpeg({
      quality: options.quality,
      progressive: options.jpegProgressive,
      force: args.toFormat === `jpg`,
    })

  // grayscale
  if (options.grayscale) {
    pipeline = pipeline.grayscale()
  }

  // rotate
  if (options.rotate && options.rotate !== 0) {
    pipeline = pipeline.rotate(options.rotate)
  }

  // duotone
  if (options.duotone) {
    pipeline = await duotone(options.duotone, file.extension, pipeline)
  }

  const tmpDir = require(`os`).tmpdir()
  const tmpFilePath = `${tmpDir}/${file.internal.contentDigest}-${
    file.name
  }-${crypto
    .createHash(`md5`)
    .update(JSON.stringify(fileArgs))
    .digest(`hex`)}.${file.extension}`

  await new Promise(resolve =>
    pipeline.toFile(tmpFilePath, (err, info) => {
      resolve()
    })
  )

  return trace(tmpFilePath, optionsSVG)
    .then(svg => optimize(svg))
    .then(svg => svgToMiniDataURI(svg))
}

const memoizedTraceSVG = _.memoize(
  notMemoizedtraceSVG,
  ({ file, args }) => `${file.absolutePath}${JSON.stringify(args)}`
)

async function traceSVG(args) {
  return await memoizedTraceSVG(args)
}

const optimize = svg => {
  const SVGO = require(`svgo`)
  const svgo = new SVGO({ multipass: true, floatPrecision: 0 })
  return new Promise((resolve, reject) => {
    svgo.optimize(svg, ({ data }) => resolve(data))
  })
}

function toArray(buf) {
  var arr = new Array(buf.length)

  for (var i = 0; i < buf.length; i++) {
    arr[i] = buf[i]
  }

  return arr
}

exports.queueImageResizing = queueImageResizing
exports.base64 = base64
exports.traceSVG = traceSVG
exports.sizes = fluid
exports.resolutions = fixed
exports.fluid = fluid
exports.fixed = fixed
exports.getImageSize = getImageSize<|MERGE_RESOLUTION|>--- conflicted
+++ resolved
@@ -436,25 +436,8 @@
   return await memoizedBase64(args)
 }
 
-<<<<<<< HEAD
 async function fluid({ file, args = {}, reporter }) {
-  const defaultArgs = {
-    maxWidth: 800,
-    quality: 50,
-    jpegProgressive: true,
-    pngCompressionLevel: 9,
-    grayscale: false,
-    duotone: false,
-    pathPrefix: ``,
-    toFormat: ``,
-    sizeByPixelDensity: false,
-  }
-  const options = _.defaults({}, args, defaultArgs)
-  options.maxWidth = parseInt(options.maxWidth, 10)
-=======
-async function responsiveSizes({ file, args = {}, reporter }) {
   const options = healOptions(args, {})
->>>>>>> 1d9a99b7
 
   // Account for images with a high pixel density. We assume that these types of
   // images are intended to be displayed at their native resolution.
@@ -564,24 +547,8 @@
   }
 }
 
-<<<<<<< HEAD
 async function fixed({ file, args = {}, reporter }) {
-  const defaultArgs = {
-    width: 400,
-    quality: 50,
-    jpegProgressive: true,
-    pngCompressionLevel: 9,
-    grayscale: false,
-    duotone: false,
-    pathPrefix: ``,
-    toFormat: ``,
-  }
-  const options = _.defaults({}, args, defaultArgs)
-  options.width = parseInt(options.width, 10)
-=======
-async function resolutions({ file, args = {}, reporter }) {
   const options = healOptions(args, {})
->>>>>>> 1d9a99b7
 
   // Create sizes for different resolutions — we do 1x, 1.5x, 2x, and 3x.
   const sizes = []
