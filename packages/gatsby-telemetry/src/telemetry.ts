import uuidv4 from "uuid/v4"
import os from "os"
import {
  isCI,
  getCIName,
  createContentDigest,
  getTermProgram,
} from "gatsby-core-utils"
import {
  getRepositoryId as _getRepositoryId,
  IRepositoryId,
} from "./repository-id"
import { createFlush } from "./create-flush"
import { EventStorage } from "./event-storage"
import { showAnalyticsNotification } from "./show-analytics-notification"
import { cleanPaths } from "./error-helpers"

import { join, sep } from "path"
import isDocker from "is-docker"
import lodash from "lodash"

const typedUUIDv4 = uuidv4 as () => string

const finalEventRegex = /(END|STOP)$/
const dbEngine = `redux`

export type SemVer = string

interface IOSInfo {
  nodeVersion: SemVer
  platform: string
  release: string
  cpus?: string
  arch: string
  ci?: boolean
  ciName: string | null
<<<<<<< HEAD
  docker?: boolean
  termProgram?: string
=======
  docker: boolean | undefined
  isTTY: boolean
>>>>>>> 8f8a4197
}

export interface IAggregateStats {
  count: number
  min: number
  max: number
  sum: number
  mean: number
  median: number
  stdDev: number
  skewness: number
}

interface IAnalyticsTrackerConstructorParameters {
  componentId?: SemVer
  gatsbyCliVersion?: SemVer
}

export interface IStructuredError {
  id?: string
  code?: string
  text: string
  level?: string
  type?: string
  context?: unknown
  error?: {
    stack?: string
  }
}

export interface IStructuredErrorV2 {
  id?: string
  text: string
  level?: string
  type?: string
  context?: string
  stack?: string
}

export interface ITelemetryTagsPayload {
  name?: string
  starterName?: string
  siteName?: string
  siteHash?: string
  userAgent?: string
  pluginName?: string
  exitCode?: number
  duration?: number
  uiSource?: string
  valid?: boolean
  plugins?: Array<string>
  pathname?: string
  error?: IStructuredError | Array<IStructuredError>
  cacheStatus?: string
  pluginCachePurged?: string
  siteMeasurements?: {
    pagesCount?: number
    clientsCount?: number
    paths?: Array<string | undefined>
    bundleStats?: unknown
    pageDataStats?: unknown
    queryStats?: unknown
  }
  errorV2?: IStructuredErrorV2
}

export interface IDefaultTelemetryTagsPayload extends ITelemetryTagsPayload {
  gatsbyCliVersion?: SemVer
  installedGatsbyVersion?: SemVer
}

export interface ITelemetryOptsPayload {
  debounce?: boolean
}

export class AnalyticsTracker {
  store = new EventStorage()
  componentId: string
  debouncer = {}
  metadataCache = {}
  defaultTags = {}
  osInfo?: IOSInfo // lazy
  trackingEnabled?: boolean // lazy
  componentVersion?: string
  sessionId: string = this.getSessionId()
  gatsbyCliVersion?: SemVer
  installedGatsbyVersion?: SemVer
  repositoryId?: IRepositoryId
  features = new Set<string>()
  machineId: string
  siteHash?: string = createContentDigest(process.cwd())

  constructor({
    componentId,
    gatsbyCliVersion,
  }: IAnalyticsTrackerConstructorParameters = {}) {
    this.componentId = componentId || `gatsby-cli`
    try {
      if (this.store.isTrackingDisabled()) {
        this.trackingEnabled = false
      }

      this.defaultTags = this.getTagsFromEnv()

      // These may throw and should be last
      this.componentVersion = require(`../package.json`).version
      this.gatsbyCliVersion = gatsbyCliVersion || this.getGatsbyCliVersion()
      this.installedGatsbyVersion = this.getGatsbyVersion()
    } catch (e) {
      // ignore
    }
    this.machineId = this.getMachineId()
  }

  // We might have two instances of this lib loaded, one from globally installed gatsby-cli and one from local gatsby.
  // Hence we need to use process level globals that are not scoped to this module
  getSessionId(): string {
    const p = process as any
    if (!p.gatsbyTelemetrySessionId) {
      p.gatsbyTelemetrySessionId = uuidv4()
    }
    return p.gatsbyTelemetrySessionId
  }

  getRepositoryId(): IRepositoryId {
    if (!this.repositoryId) {
      this.repositoryId = _getRepositoryId()
    }
    return this.repositoryId
  }

  getTagsFromEnv(): Record<string, unknown> {
    if (process.env.GATSBY_TELEMETRY_TAGS) {
      try {
        return JSON.parse(process.env.GATSBY_TELEMETRY_TAGS)
      } catch (_) {
        // ignore
      }
    }
    return {}
  }

  getGatsbyVersion(): SemVer {
    const packageInfo = require(join(
      process.cwd(),
      `node_modules`,
      `gatsby`,
      `package.json`
    ))
    try {
      return packageInfo.version
    } catch (e) {
      // ignore
    }
    return `-0.0.0`
  }

  getGatsbyCliVersion(): SemVer {
    try {
      const jsonfile = join(
        require
          .resolve(`gatsby-cli`) // Resolve where current gatsby-cli would be loaded from.
          .split(sep)
          .slice(0, -2) // drop lib/index.js
          .join(sep),
        `package.json`
      )
      const { version } = require(jsonfile).version
      return version
    } catch (e) {
      // ignore
    }
    return `-0.0.0`
  }

  trackCli(
    type: string | Array<string> = ``,
    tags: ITelemetryTagsPayload = {},
    opts: ITelemetryOptsPayload = { debounce: false }
  ): void {
    if (!this.isTrackingEnabled()) {
      return
    }
    if (typeof tags.siteHash === `undefined`) {
      tags.siteHash = this.siteHash
    }
    this.captureEvent(type, tags, opts)
  }

  captureEvent(
    type: string | Array<string> = ``,
    tags: ITelemetryTagsPayload = {},
    opts: ITelemetryOptsPayload = { debounce: false }
  ): void {
    if (!this.isTrackingEnabled()) {
      return
    }
    let baseEventType = `CLI_COMMAND`
    if (Array.isArray(type)) {
      type = type.length > 2 ? type[2].toUpperCase() : ``
      baseEventType = `CLI_RAW_COMMAND`
    }

    const decoration = this.metadataCache[type]
    const eventType = `${baseEventType}_${type}`

    if (opts.debounce) {
      const debounceTime = 5 * 1000
      const now = Date.now()
      const debounceKey = JSON.stringify({ type, decoration, tags })
      const last = this.debouncer[debounceKey] || 0
      if (now - last < debounceTime) {
        return
      }
      this.debouncer[debounceKey] = now
    }

    delete this.metadataCache[type]
    this.buildAndStoreEvent(eventType, lodash.merge({}, tags, decoration))
  }

  isFinalEvent(event: string): boolean {
    return finalEventRegex.test(event)
  }

  captureError(type: string, tags: ITelemetryTagsPayload = {}): void {
    if (!this.isTrackingEnabled()) {
      return
    }

    const decoration = this.metadataCache[type]
    delete this.metadataCache[type]
    const eventType = `CLI_ERROR_${type}`

    this.formatErrorAndStoreEvent(eventType, lodash.merge({}, tags, decoration))
  }

  captureBuildError(type: string, tags: ITelemetryTagsPayload = {}): void {
    if (!this.isTrackingEnabled()) {
      return
    }
    const decoration = this.metadataCache[type]
    delete this.metadataCache[type]
    const eventType = `BUILD_ERROR_${type}`

    this.formatErrorAndStoreEvent(eventType, lodash.merge({}, tags, decoration))
  }

  formatErrorAndStoreEvent(
    eventType: string,
    tags: ITelemetryTagsPayload
  ): void {
    if (tags.error) {
      // `error` ought to have been `errors` but is `error` in the database
      if (Array.isArray(tags.error)) {
        const { error, ...restOfTags } = tags
        error.forEach(err => {
          this.formatErrorAndStoreEvent(eventType, {
            error: err,
            ...restOfTags,
          })
        })
        return
      }

      tags.errorV2 = {
        // errorCode field was changed from `id` to `code`
        id: tags.error.code || tags.error.id,
        text: cleanPaths(tags.error.text),
        level: tags.error.level,
        type: tags.error?.type,
        // see if we need empty string or can just use NULL
        stack: cleanPaths(tags.error?.error?.stack || ``),
        context: cleanPaths(JSON.stringify(tags.error?.context)),
      }

      delete tags.error
    }

    this.buildAndStoreEvent(eventType, tags)
  }

  buildAndStoreEvent(eventType: string, tags: ITelemetryTagsPayload): void {
    const event = {
      installedGatsbyVersion: this.installedGatsbyVersion,
      gatsbyCliVersion: this.gatsbyCliVersion,
      ...lodash.merge({}, this.defaultTags, tags), // The schema must include these
      eventType,
      sessionId: this.sessionId,
      time: new Date(),
      machineId: this.getMachineId(),
      componentId: this.componentId,
      osInformation: this.getOsInfo(),
      componentVersion: this.componentVersion,
      dbEngine,
      features: Array.from(this.features),
      ...this.getRepositoryId(),
    }
    this.store.addEvent(event)
    if (this.isFinalEvent(eventType)) {
      // call create flush
      const flush = createFlush(this.isTrackingEnabled())
      flush()
    }
  }

  getIsTTY(): boolean {
    return Boolean(process.stdout?.isTTY)
  }

  getMachineId(): string {
    // Cache the result
    if (this.machineId) {
      return this.machineId
    }
    let machineId = this.store.getConfig(`telemetry.machineId`)
    if (typeof machineId !== `string`) {
      machineId = typedUUIDv4()
    }
    this.store.updateConfig(`telemetry.machineId`, machineId)
    this.machineId = machineId
    return machineId
  }

  isTrackingEnabled(): boolean {
    // Cache the result
    if (this.trackingEnabled !== undefined) {
      return this.trackingEnabled
    }
    let enabled = this.store.getConfig(`telemetry.enabled`) as boolean | null
    if (enabled === undefined || enabled === null) {
      if (!isCI()) {
        showAnalyticsNotification()
      }
      enabled = true
      this.store.updateConfig(`telemetry.enabled`, enabled)
    }
    this.trackingEnabled = enabled
    return enabled
  }

  getOsInfo(): IOSInfo {
    if (this.osInfo) {
      return this.osInfo
    }
    const cpus = os.cpus()
    const osInfo = {
      nodeVersion: process.version,
      platform: os.platform(),
      release: os.release(),
      cpus: (cpus && cpus.length > 0 && cpus[0].model) || undefined,
      arch: os.arch(),
      ci: isCI(),
      ciName: getCIName(),
      docker: isDocker(),
<<<<<<< HEAD
      termProgram: getTermProgram(),
=======
      isTTY: this.getIsTTY(),
>>>>>>> 8f8a4197
    }
    this.osInfo = osInfo
    return osInfo
  }

  trackActivity(source: string, tags: ITelemetryTagsPayload = {}): void {
    if (!this.isTrackingEnabled()) {
      return
    }
    // debounce by sending only the first event within a rolling window
    const now = Date.now()
    const last = this.debouncer[source] || 0
    const debounceTime = 5 * 1000 // 5 sec

    if (now - last > debounceTime) {
      this.captureEvent(source, tags)
    }
    this.debouncer[source] = now
  }

  decorateNextEvent(event: string, obj): void {
    const cached = this.metadataCache[event] || {}
    this.metadataCache[event] = Object.assign(cached, obj)
  }

  addSiteMeasurement(event: string, obj): void {
    const cachedEvent = this.metadataCache[event] || {}
    const cachedMeasurements = cachedEvent.siteMeasurements || {}
    this.metadataCache[event] = Object.assign(cachedEvent, {
      siteMeasurements: Object.assign(cachedMeasurements, obj),
    })
  }

  decorateAll(tags: ITelemetryTagsPayload): void {
    this.defaultTags = Object.assign(this.defaultTags, tags)
  }

  setTelemetryEnabled(enabled: boolean): void {
    this.trackingEnabled = enabled
    this.store.updateConfig(`telemetry.enabled`, enabled)
  }

  aggregateStats(data: Array<number>): IAggregateStats {
    const sum = data.reduce((acc, x) => acc + x, 0)
    const mean = sum / data.length || 0
    const median = data.sort()[Math.floor((data.length - 1) / 2)] || 0
    const stdDev =
      Math.sqrt(
        data.reduce((acc, x) => acc + Math.pow(x - mean, 2), 0) /
          (data.length - 1)
      ) || 0

    const skewness =
      data.reduce((acc, x) => acc + Math.pow(x - mean, 3), 0) /
      data.length /
      Math.pow(stdDev, 3)

    return {
      count: data.length,
      min: data.reduce((acc, x) => (x < acc ? x : acc), data[0] || 0),
      max: data.reduce((acc, x) => (x > acc ? x : acc), 0),
      sum: sum,
      mean: mean,
      median: median,
      stdDev: stdDev,
      skewness: !Number.isNaN(skewness) ? skewness : 0,
    }
  }

  async sendEvents(): Promise<boolean> {
    if (!this.isTrackingEnabled()) {
      return true
    }

    return this.store.sendEvents()
  }

  trackFeatureIsUsed(name: string): void {
    this.features.add(name)
  }
}<|MERGE_RESOLUTION|>--- conflicted
+++ resolved
@@ -34,13 +34,9 @@
   arch: string
   ci?: boolean
   ciName: string | null
-<<<<<<< HEAD
   docker?: boolean
   termProgram?: string
-=======
-  docker: boolean | undefined
   isTTY: boolean
->>>>>>> 8f8a4197
 }
 
 export interface IAggregateStats {
@@ -396,11 +392,8 @@
       ci: isCI(),
       ciName: getCIName(),
       docker: isDocker(),
-<<<<<<< HEAD
       termProgram: getTermProgram(),
-=======
       isTTY: this.getIsTTY(),
->>>>>>> 8f8a4197
     }
     this.osInfo = osInfo
     return osInfo
