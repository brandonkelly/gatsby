--- conflicted
+++ resolved
@@ -1,10 +1,6 @@
 {
   "name": "gatsby-theme-blog",
-<<<<<<< HEAD
-  "version": "1.4.25-unifiedroutes.17+d97e4ec5e",
-=======
   "version": "1.5.16",
->>>>>>> 192faf66
   "description": "A Gatsby theme for miscellaneous blogging with a dark/light mode",
   "main": "index.js",
   "keywords": [
@@ -27,15 +23,6 @@
     "@theme-ui/prism": "^0.2.50",
     "@theme-ui/typography": "^0.2.46",
     "deepmerge": "^4.2.2",
-<<<<<<< HEAD
-    "gatsby-image": "2.4.0",
-    "gatsby-plugin-emotion": "4.3.0",
-    "gatsby-plugin-feed": "2.5.0",
-    "gatsby-plugin-react-helmet": "3.3.0",
-    "gatsby-plugin-theme-ui": "^0.2.53",
-    "gatsby-plugin-twitter": "2.3.0",
-    "gatsby-theme-blog-core": "1.3.25-unifiedroutes.17+d97e4ec5e",
-=======
     "gatsby-image": "^2.4.2",
     "gatsby-plugin-emotion": "^4.3.1",
     "gatsby-plugin-feed": "^2.5.1",
@@ -43,7 +30,6 @@
     "gatsby-plugin-theme-ui": "^0.2.53",
     "gatsby-plugin-twitter": "^2.3.1",
     "gatsby-theme-blog-core": "^1.4.16",
->>>>>>> 192faf66
     "mdx-utils": "0.2.0",
     "react-helmet": "^5.2.1",
     "react-switch": "^5.0.1",
@@ -53,11 +39,7 @@
     "typography-theme-wordpress-2016": "^0.16.19"
   },
   "devDependencies": {
-<<<<<<< HEAD
-    "gatsby": "2.20.24-unifiedroutes.17+d97e4ec5e",
-=======
     "gatsby": "^2.21.16",
->>>>>>> 192faf66
     "prettier": "2.0.5",
     "react": "^16.12.0",
     "react-dom": "^16.12.0"
