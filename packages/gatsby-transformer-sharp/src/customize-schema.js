--- conflicted
+++ resolved
@@ -35,11 +35,8 @@
   ImageLayoutType,
   ImagePlaceholderType,
 } = require(`./types`)
-<<<<<<< HEAD
 const { stripIndent } = require(`common-tags`)
-=======
 const { prefixId, CODES } = require(`./error-utils`)
->>>>>>> 752e27a2
 
 function toArray(buf) {
   const arr = new Array(buf.length)
