--- conflicted
+++ resolved
@@ -4,12 +4,10 @@
 import Config from 'webpack-configurator'
 const debug = require('debug')('gatsby:webpack-config')
 import path from 'path'
-<<<<<<< HEAD
 import _ from 'lodash'
 
-=======
 import babelConfig from './babel-config'
->>>>>>> f41081f2
+
 let modifyWebpackConfig
 try {
   const gatsbyNodeConfig = path.resolve(process.cwd(), './gatsby-node')
